import os
import re
import builtins
import logging
import datetime
from unittest import mock

import pytest
import networkx as nx

from conda_forge_tick.contexts import MigratorSessionContext, MigratorContext
from conda_forge_tick.utils import parse_meta_yaml, frozen_to_json_friendly
from conda_forge_tick.make_graph import populate_feedstock_attributes
from conda_forge_tick.migrators import MigrationYamlCreator
from conda_forge_tick.xonsh_utils import eval_xonsh, indir

G = nx.DiGraph()
G.add_node("conda", reqs=["python"])
env = builtins.__xonsh__.env  # type: ignore
env["GRAPH"] = G
env["CIRCLE_BUILD_URL"] = "hi world"


IN_YAML = """\
{% set version = "2020.03.10" %}

package:
  name: conda-forge-pinning
  version: {{ version }}

source:
  path: .

build:
  number: 0
  noarch: generic
  script:
    - cp conda_build_config.yaml $PREFIX                       # [unix]
    - mkdir -p $PREFIX/share/conda-forge/migrations            # [unix]
    - cp migrations/* $PREFIX/share/conda-forge/migrations/    # [unix]
    - echo "This package can't be built on windows"            # [win]
    - exit 1                                                   # [win]
"""


OUT_YAML = """\
{%% set version = "%s" %%}

package:
  name: conda-forge-pinning
  version: {{ version }}

source:
  path: .

build:
  number: 0
  noarch: generic
  script:
    - cp conda_build_config.yaml $PREFIX                       # [unix]
    - mkdir -p $PREFIX/share/conda-forge/migrations            # [unix]
    - cp migrations/* $PREFIX/share/conda-forge/migrations/    # [unix]
    - echo "This package can't be built on windows"            # [win]
    - exit 1                                                   # [win]
""" % datetime.datetime.now().strftime("%Y.%m.%d")


IN_YAML_TODAY = """\
{%% set version = "%s" %%}

package:
  name: conda-forge-pinning
  version: {{ version }}

source:
  path: .

build:
  number: 0
  noarch: generic
  script:
    - cp conda_build_config.yaml $PREFIX                       # [unix]
    - mkdir -p $PREFIX/share/conda-forge/migrations            # [unix]
    - cp migrations/* $PREFIX/share/conda-forge/migrations/    # [unix]
    - echo "This package can't be built on windows"            # [win]
    - exit 1                                                   # [win]
""" % datetime.datetime.now().strftime("%Y.%m.%d")


OUT_YAML_TODAY = """\
{%% set version = "%s" %%}

package:
  name: conda-forge-pinning
  version: {{ version }}

source:
  path: .

build:
  number: 1
  noarch: generic
  script:
    - cp conda_build_config.yaml $PREFIX                       # [unix]
    - mkdir -p $PREFIX/share/conda-forge/migrations            # [unix]
    - cp migrations/* $PREFIX/share/conda-forge/migrations/    # [unix]
    - echo "This package can't be built on windows"            # [win]
    - exit 1                                                   # [win]
""" % datetime.datetime.now().strftime("%Y.%m.%d")

BOOST_YAML = """\
__migrator:
  build_number: 1
  kind: version
  migration_number: 1
boost:
- 1.99.0
<<<<<<< HEAD
migrator_ts: '12345.2'
=======
migrator_ts: 12345.2
>>>>>>> 80618003
"""


@pytest.mark.parametrize("in_out_yaml", [
    (IN_YAML, OUT_YAML),
    (IN_YAML_TODAY, OUT_YAML_TODAY),
])
@mock.patch("time.time")
def test_migration_yaml_migration(tmock, in_out_yaml, caplog, tmpdir):
    caplog.set_level(
        logging.DEBUG,
        logger='conda_forge_tick.migrators.migration_yaml',
    )
    tmock.return_value = 12345.2
    pname = "boost"
    pin_ver = "1.99.0"
    curr_pin = "1.70.0"
    pin_spec = "blah"

    MYM = MigrationYamlCreator(
        pname,
        pin_ver,
        curr_pin,
        pin_spec,
    )

    with indir(tmpdir):
        eval_xonsh("git init .")

    os.makedirs(os.path.join(tmpdir, "migrations"), exist_ok=True)

    run_test_migration(
        m=MYM,
        inp=in_out_yaml[0],
        output=in_out_yaml[1],
        kwargs={},
        prb="This PR has been triggered in an effort to update the pin",
        mr_out={
            "migrator_name": "MigrationYamlCreator",
            "migrator_version": MYM.migrator_version,
            "name": pname,
            "pin_version": pin_ver,
        },
        tmpdir=tmpdir,
    )

    boost_file = os.path.join(tmpdir, "migrations", "boost1990.yaml")
    assert os.path.exists(boost_file)
    with open(boost_file, "r") as fp:
        bf_out = fp.read()
    assert BOOST_YAML == bf_out


def run_test_migration(
    m, inp, output, kwargs, prb, mr_out, should_filter=False, tmpdir=None,
):
    mm_ctx = MigratorSessionContext(
        graph=G,
        smithy_version="",
        pinning_version="",
        github_username="",
        github_password="",
        circle_build_url=env["CIRCLE_BUILD_URL"],
    )
    m_ctx = MigratorContext(mm_ctx, m)
    m.bind_to_ctx(m_ctx)

    if mr_out:
        mr_out.update(bot_rerun=False)
    with open(os.path.join(tmpdir, "meta.yaml"), "w") as f:
        f.write(inp)

    # read the conda-forge.yml
    if os.path.exists(os.path.join(tmpdir, '..', 'conda-forge.yml')):
        with open(os.path.join(tmpdir, '..', 'conda-forge.yml'), 'r') as fp:
            cf_yml = fp.read()
    else:
        cf_yml = "{}"

    # Load the meta.yaml (this is done in the graph)
    try:
        name = parse_meta_yaml(inp)['package']['name']
    except Exception:
        name = 'blah'

    pmy = populate_feedstock_attributes(
        name,
        {},
        inp,
        cf_yml,
    )

    # these are here for legacy migrators
    pmy["version"] = pmy['meta_yaml']["package"]["version"]
    pmy["req"] = set()
    for k in ["build", "host", "run"]:
        req = pmy['meta_yaml'].get("requirements", {}) or {}
        _set = req.get(k) or set()
        pmy["req"] |= set(_set)
    pmy["raw_meta_yaml"] = inp
    pmy.update(kwargs)

    assert m.filter(pmy) is should_filter
    if should_filter:
        return

    m.run_pre_piggyback_migrations(
        tmpdir, pmy, hash_type=pmy.get("hash_type", "sha256"))
    mr = m.migrate(tmpdir, pmy, hash_type=pmy.get("hash_type", "sha256"))
    m.run_post_piggyback_migrations(
        tmpdir, pmy, hash_type=pmy.get("hash_type", "sha256"))

    assert mr_out == mr
    if not mr:
        return

    pmy.update(PRed=[frozen_to_json_friendly(mr)])
    with open(os.path.join(tmpdir, "meta.yaml"), "r") as f:
        actual_output = f.read()
    # strip jinja comments
    pat = re.compile(r"{#.*#}")
    actual_output = pat.sub("", actual_output)
    output = pat.sub("", output)
    assert actual_output == output<|MERGE_RESOLUTION|>--- conflicted
+++ resolved
@@ -115,11 +115,7 @@
   migration_number: 1
 boost:
 - 1.99.0
-<<<<<<< HEAD
-migrator_ts: '12345.2'
-=======
 migrator_ts: 12345.2
->>>>>>> 80618003
 """
 
 
