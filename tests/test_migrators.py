import os
import builtins

import pytest
import networkx as nx

from conda_forge_tick.migrators import (JS, Version, Compiler, Noarch, Pinning, Rebuild, \
    ArchRebuild, NoarchR, BlasRebuild, LicenseMigrator)
from conda_forge_tick.utils import parse_meta_yaml, frozen_to_json_friendly


sample_js = """{% set name = "jstz" %}
{% set version = "1.0.11" %}
{% set sha256 = "985d5fd8705930aab9cc59046e99c1f512d05109c9098039f880df5f5df2bf24" %}

package:
  name: {{ name|lower }}
  version: {{ version }}

source:
  url: https://github.com/iansinnott/{{ name }}/archive/v{{ version }}.tar.gz
  sha256: {{ sha256 }}

build:
  number: 0
  noarch: generic
  script: npm install -g .

requirements:
  build:
    - nodejs

test:
  commands:
    - npm list -g jstz
  requires:
    - nodejs


about:
  home: https://github.com/iansinnott/jstz
  license: MIT
  license_family: MIT
  license_file: LICENCE
  summary: 'Timezone detection for JavaScript'
  description: |
    This library allows you to detect a user's timezone from within their browser.
    It is often useful to use JSTZ in combination with a timezone parsing library
    such as Moment Timezone.
  doc_url: http://pellepim.bitbucket.org/jstz/
  dev_url: https://github.com/iansinnott/jstz

extra:
  recipe-maintainers:
    - cshaley
    - sannykr"""

sample_js2 = """{% set name = "jstz" %}
{% set version = "1.0.11" %}
{% set sha256 = "985d5fd8705930aab9cc59046e99c1f512d05109c9098039f880df5f5df2bf24" %}

package:
  name: {{ name|lower }}
  version: {{ version }}

source:
  url: https://github.com/iansinnott/{{ name }}/archive/v{{ version }}.tar.gz
  sha256: {{ sha256 }}

build:
  number: 0
  noarch: generic
   script: |
    tgz=$(npm pack)
    npm install -g $tgz

requirements:
  build:
    - nodejs

test:
  commands:
    - npm list -g jstz
  requires:
    - nodejs


about:
  home: https://github.com/iansinnott/jstz
  license: MIT
  license_family: MIT
  license_file: LICENCE
  summary: 'Timezone detection for JavaScript'
  description: |
    This library allows you to detect a user's timezone from within their browser.
    It is often useful to use JSTZ in combination with a timezone parsing library
    such as Moment Timezone.
  doc_url: http://pellepim.bitbucket.org/jstz/
  dev_url: https://github.com/iansinnott/jstz

extra:
  recipe-maintainers:
    - cshaley
    - sannykr"""

correct_js = """{% set name = "jstz" %}
{% set version = "1.0.11" %}
{% set sha256 = "985d5fd8705930aab9cc59046e99c1f512d05109c9098039f880df5f5df2bf24" %}

package:
  name: {{ name|lower }}
  version: {{ version }}

source:
  url: https://github.com/iansinnott/{{ name }}/archive/v{{ version }}.tar.gz
  sha256: {{ sha256 }}

build:
  number: 1
  noarch: generic
  script: |
    tgz=$(npm pack)
    npm install -g $tgz

requirements:
  build:
    - nodejs

test:
  commands:
    - npm list -g jstz
  requires:
    - nodejs


about:
  home: https://github.com/iansinnott/jstz
  license: MIT
  license_family: MIT
  license_file: LICENCE
  summary: 'Timezone detection for JavaScript'
  description: |
    This library allows you to detect a user's timezone from within their browser.
    It is often useful to use JSTZ in combination with a timezone parsing library
    such as Moment Timezone.
  doc_url: http://pellepim.bitbucket.org/jstz/
  dev_url: https://github.com/iansinnott/jstz

extra:
  recipe-maintainers:
    - cshaley
    - sannykr
"""

one_source = """{% set version = "2.4.0" %}
{% set download_url = "https://github.com/git-lfs/git-lfs/releases/download" %}

package:
  name: git-lfs
  version: {{ version }}

source:
  url: {{ download_url }}/v{{ version }}/git-lfs-linux-amd64-{{ version }}.tar.gz
  fn: git-lfs-linux-amd64-{{ version }}.tar.gz
  sha256: 56728ec9219c1a9339e1e6166f551459d74d300a29b51031851759cee4d7d710

build:
  number: 0

test:
  commands:
    - git-lfs --help

about:
  home: https://git-lfs.github.com/
  license: MIT
  license_file: '{{ environ["RECIPE_DIR"] }}/LICENSE.md'
  summary: An open source Git extension for versioning large files

extra:
  recipe-maintainers:
    - dfroger
    - willirath
"""

updated_one_source = """{% set version = "2.4.1" %}
{% set download_url = "https://github.com/git-lfs/git-lfs/releases/download" %}

package:
  name: git-lfs
  version: {{ version }}

source:
  url: {{ download_url }}/v{{ version }}/git-lfs-linux-amd64-{{ version }}.tar.gz
  fn: git-lfs-linux-amd64-{{ version }}.tar.gz
  sha256: 97e2bd8b7b4dde393eef3dd37013629dadebddefcdf27649b441659bdf4bb636

build:
  number: 0

test:
  commands:
    - git-lfs --help

about:
  home: https://git-lfs.github.com/
  license: MIT
  license_file: '{{ environ["RECIPE_DIR"] }}/LICENSE.md'
  summary: An open source Git extension for versioning large files

extra:
  recipe-maintainers:
    - dfroger
    - willirath
"""

jinja_sha = """{% set version = "2.4.0" %}
{% set download_url = "https://github.com/git-lfs/git-lfs/releases/download" %}
{% set sha256 = "56728ec9219c1a9339e1e6166f551459d74d300a29b51031851759cee4d7d710" %}

package:
  name: git-lfs
  version: {{ version }}

source:
  url: {{ download_url }}/v{{ version }}/git-lfs-linux-amd64-{{ version }}.tar.gz
  fn: git-lfs-linux-amd64-{{ version }}.tar.gz
  sha256: {{ sha256 }}

build:
  number: 0

test:
  commands:
    - git-lfs --help

about:
  home: https://git-lfs.github.com/
  license: MIT
  license_file: '{{ environ["RECIPE_DIR"] }}/LICENSE.md'
  summary: An open source Git extension for versioning large files

extra:
  recipe-maintainers:
    - dfroger
    - willirath
"""

updated_jinja_sha = """{% set version = "2.4.1" %}
{% set download_url = "https://github.com/git-lfs/git-lfs/releases/download" %}
{% set sha256 = "97e2bd8b7b4dde393eef3dd37013629dadebddefcdf27649b441659bdf4bb636" %}

package:
  name: git-lfs
  version: {{ version }}

source:
  url: {{ download_url }}/v{{ version }}/git-lfs-linux-amd64-{{ version }}.tar.gz
  fn: git-lfs-linux-amd64-{{ version }}.tar.gz
  sha256: {{ sha256 }}

build:
  number: 0

test:
  commands:
    - git-lfs --help

about:
  home: https://git-lfs.github.com/
  license: MIT
  license_file: '{{ environ["RECIPE_DIR"] }}/LICENSE.md'
  summary: An open source Git extension for versioning large files

extra:
  recipe-maintainers:
    - dfroger
    - willirath
"""

multi_source = """{% set version = "2.4.0" %}
{% set download_url = "https://github.com/git-lfs/git-lfs/releases/download" %}

package:
  name: git-lfs
  version: {{ version }}

source:
  url: {{ download_url }}/v{{ version }}/git-lfs-linux-amd64-{{ version }}.tar.gz  # [linux]
  fn: git-lfs-linux-amd64-{{ version }}.tar.gz  # [linux]
  sha256: 56728ec9219c1a9339e1e6166f551459d74d300a29b51031851759cee4d7d710  # [linux]

  url: {{ download_url }}/v{{ version }}/git-lfs-darwin-amd64-{{ version }}.tar.gz  # [osx]
  fn: git-lfs-darwin-amd64-{{ version }}.tar.gz  # [osx]
  sha256: ab5a1391316aa9b4fd53fc6e1a2650580b543105429548bb991d6688511f2273  # [osx]

  url: {{ download_url }}/v{{ version }}/git-lfs-windows-amd64-{{ version }}.zip  # [win]
  fn: git-lfs-windows-amd64-{{ version }}.zip  # [win]
  sha256: e3dec7cd1316ef3dc5f0e99161aa2fe77aea82e1dd57a74e3ecbb1e7e459b10e  # [win]

build:
  number: 0

test:
  commands:
    - git-lfs --help

about:
  home: https://git-lfs.github.com/
  license: MIT
  license_file: '{{ environ["RECIPE_DIR"] }}/LICENSE.md'
  summary: An open source Git extension for versioning large files

extra:
  recipe-maintainers:
    - dfroger
    - willirath
"""

updated_multi_source = """{% set version = "2.4.1" %}
{% set download_url = "https://github.com/git-lfs/git-lfs/releases/download" %}

package:
  name: git-lfs
  version: {{ version }}

source:
  url: {{ download_url }}/v{{ version }}/git-lfs-linux-amd64-{{ version }}.tar.gz  # [linux]
  fn: git-lfs-linux-amd64-{{ version }}.tar.gz  # [linux]
  sha256: 97e2bd8b7b4dde393eef3dd37013629dadebddefcdf27649b441659bdf4bb636  # [linux]

  url: {{ download_url }}/v{{ version }}/git-lfs-darwin-amd64-{{ version }}.tar.gz  # [osx]
  fn: git-lfs-darwin-amd64-{{ version }}.tar.gz  # [osx]
  sha256: e41ac4988bd6bd38faf7c17562273cb57099b3650e50f66013aa36d62aa7448a  # [osx]

  url: {{ download_url }}/v{{ version }}/git-lfs-windows-amd64-{{ version }}.zip  # [win]
  fn: git-lfs-windows-amd64-{{ version }}.zip  # [win]
  sha256: ebbab07348dbe71a5c20bfbdfafe4dbbafc8deacea6e6bf4143556721c860821  # [win]

build:
  number: 0

test:
  commands:
    - git-lfs --help

about:
  home: https://git-lfs.github.com/
  license: MIT
  license_file: '{{ environ["RECIPE_DIR"] }}/LICENSE.md'
  summary: An open source Git extension for versioning large files

extra:
  recipe-maintainers:
    - dfroger
    - willirath
"""

sample_r = r"""{% set version = '1.3-1' %}

{% set posix = 'm2-' if win else '' %}
{% set native = 'm2w64-' if win else '' %}

package:
  name: r-rprojroot
  version: {{ version|replace("-", "_") }}

source:
  fn: rprojroot_{{ version }}.tar.gz
  url:
    - https://cran.r-project.org/src/contrib/rprojroot_{{ version }}.tar.gz
    - https://cran.r-project.org/src/contrib/Archive/rprojroot/rprojroot_{{ version }}.tar.gz
  sha256: 628c2c064b2b288264ecab6e670f9fd1d380b017a546926019fec301a5c82fca

build:
  number: 0
  skip: true  # [win32]

  rpaths:
    - lib/R/lib/
    - lib/

requirements:
  build:
    - r-base
    - r-backports

  run:
    - r-base
    - r-backports

test:
  commands:
    - $R -e "library('rprojroot')"  # [not win]
    - "\"%R%\" -e \"library('rprojroot')\""  # [win]

about:
  home: https://github.com/krlmlr/rprojroot, https://krlmlr.github.io/rprojroot
  license: GPL-3
  summary: Robust, reliable and flexible paths to files below a project root. The 'root' of a
    project is defined as a directory that matches a certain criterion, e.g., it contains
    a certain regular file.
  license_family: GPL3
  license_file: '{{ environ["PREFIX"] }}/lib/R/share/licenses/GPL-3'  # [unix]
  license_file: '{{ environ["PREFIX"] }}\R\share\licenses\GPL-3'  # [win]

extra:
  recipe-maintainers:
    - johanneskoester
    - bgruening
    - daler
    - jdblischak
    - cbrueffer
"""

updated_sample_r = r"""{% set version = "1.3-2" %}

{% set posix = 'm2-' if win else '' %}
{% set native = 'm2w64-' if win else '' %}

package:
  name: r-rprojroot
  version: {{ version|replace("-", "_") }}

source:
  fn: rprojroot_{{ version }}.tar.gz
  url:
    - https://cran.r-project.org/src/contrib/rprojroot_{{ version }}.tar.gz
    - https://cran.r-project.org/src/contrib/Archive/rprojroot/rprojroot_{{ version }}.tar.gz
  sha256: df5665834941d8b0e377a8810a04f98552201678300f168de5f58a587b73238b

build:
  number: 0
  skip: true  # [win32]

  rpaths:
    - lib/R/lib/
    - lib/

requirements:
  build:
    - r-base
    - r-backports

  run:
    - r-base
    - r-backports

test:
  commands:
    - $R -e "library('rprojroot')"  # [not win]
    - "\"%R%\" -e \"library('rprojroot')\""  # [win]

about:
  home: https://github.com/krlmlr/rprojroot, https://krlmlr.github.io/rprojroot
  license: GPL-3
  summary: Robust, reliable and flexible paths to files below a project root. The 'root' of a
    project is defined as a directory that matches a certain criterion, e.g., it contains
    a certain regular file.
  license_family: GPL3
  license_file: '{{ environ["PREFIX"] }}/lib/R/share/licenses/GPL-3'  # [unix]
  license_file: '{{ environ["PREFIX"] }}\R\share\licenses\GPL-3'  # [win]

extra:
  recipe-maintainers:
    - johanneskoester
    - bgruening
    - daler
    - jdblischak
    - cbrueffer
"""

cb3_multi = """{% set name = "pypy3.5" %}
{% set version = "5.9.0" %}

package:
  name: {{ name }}
  version: {{ version }}

source:
  - url: https://bitbucket.org/pypy/pypy/downloads/pypy3-v{{ version }}-src.tar.bz2
    fn: pypy3-v{{ version }}-src.tar.bz2
    sha256: a014f47f50a1480f871a0b82705f904b38c93c4ca069850eb37653fedafb1b97
    folder: pypy3
    patches:
      - tklib_build.patch

  - url: https://bitbucket.org/pypy/pypy/downloads/pypy2-v5.9.0-osx64.tar.bz2
    fn: pypy2-v5.9.0-osx64.tar.bz2
    sha256: 94de50ed80c7f6392ed356c03fd54cdc84858df43ad21e9e971d1b6da0f6b867
    folder: pypy2-osx

build:
  number: 0
  skip: True  # [win]
  skip_compile_pyc:
    - lib*

requirements:
  build:
    - {{ compiler('c') }}
    - python >=2.7,<3
  host:
    - python >=2.7,<3
    - libunwind  # [osx]
    - pkg-config
    - pycparser
    - openssl
    - libffi
    - sqlite
    - tk
    - zlib
    - bzip2
    - expat
    - ncurses >=6.0
    - gdbm
    - xz
    - tk
  run:
    - libunwind  # [osx]
    - openssl
    - libffi
    - sqlite
    - tk
    - zlib
    - bzip2
    - ncurses >=6.0
    - gdbm
    - xz
    - expat

test:
  commands:
    - pypy3 --help

about:
    home: http://pypy.org/
    license: MIT
    license_family: MIT
    license_file: pypy3/LICENSE
    summary: PyPy is a Python interpreter and just-in-time compiler.

extra:
  recipe-maintainers:
    - omerbenamram
    - ohadravid
"""

updated_cb3_multi = """{% set name = "pypy3.5" %}
{% set version = "6.0.0" %}

package:
  name: {{ name }}
  version: {{ version }}

source:
  - url: https://bitbucket.org/pypy/pypy/downloads/pypy3-v{{ version }}-src.tar.bz2
    fn: pypy3-v{{ version }}-src.tar.bz2
    sha256: ed8005202b46d6fc6831df1d13a4613bc40084bfa42f275068edadf8954034a3
    folder: pypy3
    patches:
      - tklib_build.patch

  - url: https://bitbucket.org/pypy/pypy/downloads/pypy2-v5.9.0-osx64.tar.bz2
    fn: pypy2-v5.9.0-osx64.tar.bz2
    sha256: 94de50ed80c7f6392ed356c03fd54cdc84858df43ad21e9e971d1b6da0f6b867
    folder: pypy2-osx

build:
  number: 0
  skip: True  # [win]
  skip_compile_pyc:
    - lib*

requirements:
  build:
    - {{ compiler('c') }}
    - python >=2.7,<3
  host:
    - python >=2.7,<3
    - libunwind  # [osx]
    - pkg-config
    - pycparser
    - openssl
    - libffi
    - sqlite
    - tk
    - zlib
    - bzip2
    - expat
    - ncurses >=6.0
    - gdbm
    - xz
    - tk
  run:
    - libunwind  # [osx]
    - openssl
    - libffi
    - sqlite
    - tk
    - zlib
    - bzip2
    - ncurses >=6.0
    - gdbm
    - xz
    - expat

test:
  commands:
    - pypy3 --help

about:
    home: http://pypy.org/
    license: MIT
    license_family: MIT
    license_file: pypy3/LICENSE
    summary: PyPy is a Python interpreter and just-in-time compiler.

extra:
  recipe-maintainers:
    - omerbenamram
    - ohadravid
"""

sample_cb3 = """{% set version = "1.14.5" %}
{% set build_number = 0 %}

{% set variant = "openblas" %}
{% set build_number = build_number + 200 %}

package:
  name: numpy
  version: {{ version }}

source:
  url: https://github.com/numpy/numpy/releases/download/v{{ version }}/numpy-{{ version }}.tar.gz
  sha256: 1b4a02758fb68a65ea986d808867f1d6383219c234aef553a8741818e795b529

build:
  number: {{ build_number }}
  skip: true  # [win32 or (win and py27)]
  features:
    - blas_{{ variant }}

requirements:
  build:
    - python
    - pip
    - cython
    - toolchain
    - blas 1.1 {{ variant }}
    - openblas 0.2.20|0.2.20.*
  run:
    - python
    - blas 1.1 {{ variant }}
    - openblas 0.2.20|0.2.20.*

test:
  requires:
    - nose
  commands:
    - f2py -h
    - conda inspect linkages -p $PREFIX $PKG_NAME  # [not win]
    - conda inspect objects -p $PREFIX $PKG_NAME  # [osx]
  imports:
    - numpy
    - numpy.linalg.lapack_lite

about:
  home: http://numpy.scipy.org/
  license: BSD 3-Clause
  license_file: LICENSE.txt
  summary: 'Array processing for numbers, strings, records, and objects.'
  doc_url: https://docs.scipy.org/doc/numpy/reference/
  dev_url: https://github.com/numpy/numpy

extra:
  recipe-maintainers:
    - jakirkham
    - msarahan
    - pelson
    - rgommers
    - ocefpaf
"""

correct_cb3 = """{% set version = "1.14.5" %}
{% set build_number = 1 %}

{% set variant = "openblas" %}
{% set build_number = build_number + 200 %}

package:
  name: numpy
  version: {{ version }}

source:
  url: https://github.com/numpy/numpy/releases/download/v{{ version }}/numpy-{{ version }}.tar.gz
  sha256: 1b4a02758fb68a65ea986d808867f1d6383219c234aef553a8741818e795b529

build:
  number: {{ build_number }}
  skip: true  # [win32 or (win and py27)]
  features:
    - blas_{{ variant }}

requirements:
  build:
    - {{ compiler('fortran') }}
    - {{ compiler('c') }}
    - {{ compiler('cxx') }}
  host:
    - python
    - pip
    - cython
    - blas 1.1 {{ variant }}
    - openblas
  run:
    - python
    - blas 1.1 {{ variant }}
    - openblas

test:
  requires:
    - nose
  commands:
    - f2py -h
    - conda inspect linkages -p $PREFIX $PKG_NAME  # [not win]
    - conda inspect objects -p $PREFIX $PKG_NAME  # [osx]
  imports:
    - numpy
    - numpy.linalg.lapack_lite

about:
  home: http://numpy.scipy.org/
  license: BSD 3-Clause
  license_file: LICENSE.txt
  summary: 'Array processing for numbers, strings, records, and objects.'
  doc_url: https://docs.scipy.org/doc/numpy/reference/
  dev_url: https://github.com/numpy/numpy

extra:
  recipe-maintainers:
    - jakirkham
    - msarahan
    - pelson
    - rgommers
    - ocefpaf
"""

sample_r_base = """
{% set version = '0.7-1' %}

{% set posix = 'm2-' if win else '' %}
{% set native = 'm2w64-' if win else '' %}

package:
  name: r-stabledist
  version: {{ version|replace("-", "_") }}

source:
  fn: stabledist_{{ version }}.tar.gz
  url:
    - https://cran.r-project.org/src/contrib/stabledist_{{ version }}.tar.gz
    - https://cran.r-project.org/src/contrib/Archive/stabledist/stabledist_{{ version }}.tar.gz


  sha256: 06c5704d3a3c179fa389675c537c39a006867bc6e4f23dd7e406476ed2c88a69

build:
  number: 1

  rpaths:
    - lib/R/lib/
    - lib/
  skip: True  # [win32]

requirements:
  build:
    - r-base

  run:
    - r-base

test:
  commands:
    - $R -e "library('stabledist')"  # [not win]
    - "\"%R%\" -e \"library('stabledist')\""  # [win]
"""

updated_r_base = """
{% set version = '0.7-1' %}

{% set posix = 'm2-' if win else '' %}
{% set native = 'm2w64-' if win else '' %}

package:
  name: r-stabledist
  version: {{ version|replace("-", "_") }}

source:
  fn: stabledist_{{ version }}.tar.gz
  url:
    - https://cran.r-project.org/src/contrib/stabledist_{{ version }}.tar.gz
    - https://cran.r-project.org/src/contrib/Archive/stabledist/stabledist_{{ version }}.tar.gz


  sha256: 06c5704d3a3c179fa389675c537c39a006867bc6e4f23dd7e406476ed2c88a69

build:
  noarch: generic
  number: 2

  rpaths:
    - lib/R/lib/
    - lib/

requirements:
  build:
    - r-base

  run:
    - r-base

test:
  commands:
    - $R -e "library('stabledist')"  # [not win]
    - "\"%R%\" -e \"library('stabledist')\""  # [win]
"""


sample_r_base2 = """
{% set version = '0.7-1' %}

{% set posix = 'm2-' if win else '' %}
{% set native = 'm2w64-' if win else '' %}

package:
  name: r-stabledist
  version: {{ version|replace("-", "_") }}

source:
  fn: stabledist_{{ version }}.tar.gz
  url:
    - https://cran.r-project.org/src/contrib/stabledist_{{ version }}.tar.gz
    - https://cran.r-project.org/src/contrib/Archive/stabledist/stabledist_{{ version }}.tar.gz


  sha256: 06c5704d3a3c179fa389675c537c39a006867bc6e4f23dd7e406476ed2c88a69

build:
  number: 1

  rpaths:
    - lib/R/lib/
    - lib/
  skip: True  # [win32]

requirements:
  build:
    - r-base
    - {{ compiler('c') }}

  run:
    - r-base

test:
  commands:
    - $R -e "library('stabledist')"  # [not win]
    - "\"%R%\" -e \"library('stabledist')\""  # [win]
"""

updated_r_base2 = """
{% set version = '0.7-1' %}

{% set posix = 'm2-' if win else '' %}
{% set native = 'm2w64-' if win else '' %}

package:
  name: r-stabledist
  version: {{ version|replace("-", "_") }}

source:
  fn: stabledist_{{ version }}.tar.gz
  url:
    - https://cran.r-project.org/src/contrib/stabledist_{{ version }}.tar.gz
    - https://cran.r-project.org/src/contrib/Archive/stabledist/stabledist_{{ version }}.tar.gz


  sha256: 06c5704d3a3c179fa389675c537c39a006867bc6e4f23dd7e406476ed2c88a69

build:
  number: 2

  rpaths:
    - lib/R/lib/
    - lib/
  skip: True  # [win32]

requirements:
  build:
    - r-base
    - {{ compiler('c') }}

  run:
    - r-base

test:
  commands:
    - $R -e "library('stabledist')"  # [not win]
    - "\"%R%\" -e \"library('stabledist')\""  # [win]
"""

# Test that filepaths to various licenses are updated for a noarch recipe
sample_r_licenses_noarch = """
{% set version = '0.7-1' %}

{% set posix = 'm2-' if win else '' %}
{% set native = 'm2w64-' if win else '' %}

package:
  name: r-stabledist
  version: {{ version|replace("-", "_") }}

source:
  fn: stabledist_{{ version }}.tar.gz
  url:
    - https://cran.r-project.org/src/contrib/stabledist_{{ version }}.tar.gz
    - https://cran.r-project.org/src/contrib/Archive/stabledist/stabledist_{{ version }}.tar.gz


  sha256: 06c5704d3a3c179fa389675c537c39a006867bc6e4f23dd7e406476ed2c88a69

build:
  number: 1

  rpaths:
    - lib/R/lib/
    - lib/
  skip: True  # [win32]

requirements:
  build:
    - r-base

  run:
    - r-base

test:
  commands:
    - $R -e "library('stabledist')"  # [not win]
    - "\"%R%\" -e \"library('stabledist')\""  # [win]

about:
  license_family: GPL3
  license_file: '{{ environ["PREFIX"] }}/lib/R/share/licenses/GPL-3'  # [unix]
  license_file: '{{ environ["PREFIX"] }}\R\share\licenses\GPL-3'  # [win]
  license_family: MIT
  license_file: '{{ environ["PREFIX"] }}/lib/R/share/licenses/MIT'  # [unix]
  license_file: '{{ environ["PREFIX"] }}\R\share\licenses\MIT'  # [win]
  license_family: LGPL
  license_file: '{{ environ["PREFIX"] }}/lib/R/share/licenses/LGPL-2'  # [unix]
  license_file: '{{ environ["PREFIX"] }}\R\share\licenses\LGPL-2'  # [win]
  license_family: LGPL
  license_file: '{{ environ["PREFIX"] }}/lib/R/share/licenses/LGPL-2.1'  # [unix]
  license_file: '{{ environ["PREFIX"] }}\R\share\licenses\LGPL-2.1'  # [win]
  license_family: BSD
  license_file: '{{ environ["PREFIX"] }}/lib/R/share/licenses/BSD_3_clause'  # [unix]
  license_file: '{{ environ["PREFIX"] }}\R\share\licenses\BSD_3_clause'  # [win]

  license_file: '{{ environ["PREFIX"] }}\/lib\/R\/share\/licenses\/GPL-2'  # [unix]
  license_file: '{{ environ["PREFIX"] }}\/lib\/R\/share\/licenses\/BSD_3_clause'  # [unix]
"""

updated_r_licenses_noarch = """
{% set version = '0.7-1' %}

{% set posix = 'm2-' if win else '' %}
{% set native = 'm2w64-' if win else '' %}

package:
  name: r-stabledist
  version: {{ version|replace("-", "_") }}

source:
  fn: stabledist_{{ version }}.tar.gz
  url:
    - https://cran.r-project.org/src/contrib/stabledist_{{ version }}.tar.gz
    - https://cran.r-project.org/src/contrib/Archive/stabledist/stabledist_{{ version }}.tar.gz


  sha256: 06c5704d3a3c179fa389675c537c39a006867bc6e4f23dd7e406476ed2c88a69

build:
  noarch: generic
  number: 2

  rpaths:
    - lib/R/lib/
    - lib/

requirements:
  build:
    - r-base

  run:
    - r-base

test:
  commands:
    - $R -e "library('stabledist')"  # [not win]
    - "\"%R%\" -e \"library('stabledist')\""  # [win]

about:
  license_family: GPL3
  license_file: '{{ environ["PREFIX"] }}/lib/R/share/licenses/GPL-3'
  license_family: MIT
  license_file: '{{ environ["PREFIX"] }}/lib/R/share/licenses/MIT'
  license_family: LGPL
  license_file: '{{ environ["PREFIX"] }}/lib/R/share/licenses/LGPL-2'
  license_family: LGPL
  license_file: '{{ environ["PREFIX"] }}/lib/R/share/licenses/LGPL-2.1'
  license_family: BSD
  license_file: '{{ environ["PREFIX"] }}/lib/R/share/licenses/BSD_3_clause'

  license_file: '{{ environ["PREFIX"] }}/lib/R/share/licenses/GPL-2'
  license_file: '{{ environ["PREFIX"] }}/lib/R/share/licenses/BSD_3_clause'
"""

# Test that filepaths to various licenses are updated for a compiled recipe
sample_r_licenses_compiled = """
{% set version = '0.7-1' %}

{% set posix = 'm2-' if win else '' %}
{% set native = 'm2w64-' if win else '' %}

package:
  name: r-stabledist
  version: {{ version|replace("-", "_") }}

source:
  fn: stabledist_{{ version }}.tar.gz
  url:
    - https://cran.r-project.org/src/contrib/stabledist_{{ version }}.tar.gz
    - https://cran.r-project.org/src/contrib/Archive/stabledist/stabledist_{{ version }}.tar.gz


  sha256: 06c5704d3a3c179fa389675c537c39a006867bc6e4f23dd7e406476ed2c88a69

build:
  number: 1

  rpaths:
    - lib/R/lib/
    - lib/
  skip: True  # [win32]

requirements:
  build:
    - r-base
    - {{ compiler('c') }}

  run:
    - r-base

test:
  commands:
    - $R -e "library('stabledist')"  # [not win]
    - "\"%R%\" -e \"library('stabledist')\""  # [win]

about:
  license_family: GPL3
  license_file: '{{ environ["PREFIX"] }}/lib/R/share/licenses/GPL-3'  # [unix]
  license_file: '{{ environ["PREFIX"] }}\R\share\licenses\GPL-3'  # [win]
  license_family: MIT
  license_file: '{{ environ["PREFIX"] }}/lib/R/share/licenses/MIT'  # [unix]
  license_file: '{{ environ["PREFIX"] }}\R\share\licenses\MIT'  # [win]
  license_family: LGPL
  license_file: '{{ environ["PREFIX"] }}/lib/R/share/licenses/LGPL-2'  # [unix]
  license_file: '{{ environ["PREFIX"] }}\R\share\licenses\LGPL-2'  # [win]
  license_family: LGPL
  license_file: '{{ environ["PREFIX"] }}/lib/R/share/licenses/LGPL-2.1'  # [unix]
  license_file: '{{ environ["PREFIX"] }}\R\share\licenses\LGPL-2.1'  # [win]
  license_family: BSD
  license_file: '{{ environ["PREFIX"] }}/lib/R/share/licenses/BSD_3_clause'  # [unix]
  license_file: '{{ environ["PREFIX"] }}\R\share\licenses\BSD_3_clause'  # [win]

  license_file: '{{ environ["PREFIX"] }}\/lib\/R\/share\/licenses\/GPL-2'  # [unix]
  license_file: '{{ environ["PREFIX"] }}\/lib\/R\/share\/licenses\/BSD_3_clause'  # [unix]
"""

updated_r_licenses_compiled = """
{% set version = '0.7-1' %}

{% set posix = 'm2-' if win else '' %}
{% set native = 'm2w64-' if win else '' %}

package:
  name: r-stabledist
  version: {{ version|replace("-", "_") }}

source:
  fn: stabledist_{{ version }}.tar.gz
  url:
    - https://cran.r-project.org/src/contrib/stabledist_{{ version }}.tar.gz
    - https://cran.r-project.org/src/contrib/Archive/stabledist/stabledist_{{ version }}.tar.gz


  sha256: 06c5704d3a3c179fa389675c537c39a006867bc6e4f23dd7e406476ed2c88a69

build:
  number: 2

  rpaths:
    - lib/R/lib/
    - lib/
  skip: True  # [win32]

requirements:
  build:
    - r-base
    - {{ compiler('c') }}

  run:
    - r-base

test:
  commands:
    - $R -e "library('stabledist')"  # [not win]
    - "\"%R%\" -e \"library('stabledist')\""  # [win]

about:
  license_family: GPL3
  license_file: '{{ environ["PREFIX"] }}/lib/R/share/licenses/GPL-3'
  license_family: MIT
  license_file: '{{ environ["PREFIX"] }}/lib/R/share/licenses/MIT'
  license_family: LGPL
  license_file: '{{ environ["PREFIX"] }}/lib/R/share/licenses/LGPL-2'
  license_family: LGPL
  license_file: '{{ environ["PREFIX"] }}/lib/R/share/licenses/LGPL-2.1'
  license_family: BSD
  license_file: '{{ environ["PREFIX"] }}/lib/R/share/licenses/BSD_3_clause'

  license_file: '{{ environ["PREFIX"] }}/lib/R/share/licenses/GPL-2'
  license_file: '{{ environ["PREFIX"] }}/lib/R/share/licenses/BSD_3_clause'
"""

sample_noarch = """{% set name = "xpdan" %}
{% set version = "0.3.3" %}
{% set sha256 = "3f1a84f35471aa8e383da3cf4436492d0428da8ff5b02e11074ff65d400dd076" %}

package:
  name: {{ name|lower }}
  version: {{ version }}

source:
  fn: {{ name }}-{{ version }}.tar.gz
  url: https://github.com/xpdAcq/{{ name }}/releases/download/{{ version }}/{{ version }}.tar.gz
  sha256: {{ sha256 }}

build:
  number: 0
  script: python -m pip install --no-deps --ignore-installed .

requirements:
  build:
    - python >=3
    - pip
  run:
    - python >=3
    - numpy
    - scipy
    - matplotlib
    - pyyaml
    - scikit-beam
    - pyfai
    - pyxdameraulevenshtein
    - xray-vision
    - databroker
    - bluesky
    - streamz_ext
    - xpdsim
    - shed
    - xpdview
    - ophyd
    - xpdconf

test:
  imports:
    - xpdan
    - xpdan.pipelines

about:
  home: http://github.com/xpdAcq/xpdAn
  license: BSD-3-Clause
  license_family: BSD
  license_file: LICENSE
  summary: 'Analysis Tools for XPD'
  doc_url: http://xpdacq.github.io/xpdAn/
  dev_url: http://github.com/xpdAcq/xpdAn

extra:
  recipe-maintainers:
    - CJ-Wright
"""


updated_noarch = """{% set name = "xpdan" %}
{% set version = "0.3.3" %}
{% set sha256 = "3f1a84f35471aa8e383da3cf4436492d0428da8ff5b02e11074ff65d400dd076" %}

package:
  name: {{ name|lower }}
  version: {{ version }}

source:
  fn: {{ name }}-{{ version }}.tar.gz
  url: https://github.com/xpdAcq/{{ name }}/releases/download/{{ version }}/{{ version }}.tar.gz
  sha256: {{ sha256 }}

build:
  noarch: python
  number: 1
  script: python -m pip install --no-deps --ignore-installed .

requirements:
  host:
    - python >=3
    - pip
  run:
    - python >=3
    - numpy
    - scipy
    - matplotlib
    - pyyaml
    - scikit-beam
    - pyfai
    - pyxdameraulevenshtein
    - xray-vision
    - databroker
    - bluesky
    - streamz_ext
    - xpdsim
    - shed
    - xpdview
    - ophyd
    - xpdconf

test:
  imports:
    - xpdan
    - xpdan.pipelines

about:
  home: http://github.com/xpdAcq/xpdAn
  license: BSD-3-Clause
  license_family: BSD
  license_file: LICENSE
  summary: 'Analysis Tools for XPD'
  doc_url: http://xpdacq.github.io/xpdAn/
  dev_url: http://github.com/xpdAcq/xpdAn

extra:
  recipe-maintainers:
    - CJ-Wright
"""

sample_noarch_space = """{% set name = "xpdan" %}
{% set version = "0.3.3" %}
{% set sha256 = "3f1a84f35471aa8e383da3cf4436492d0428da8ff5b02e11074ff65d400dd076" %}

package:
  name: {{ name|lower }}
  version: {{ version }}

source:
  fn: {{ name }}-{{ version }}.tar.gz
  url: https://github.com/xpdAcq/{{ name }}/releases/download/{{ version }}/{{ version }}.tar.gz
  sha256: {{ sha256 }}

build:
    number: 0
    script: python -m pip install --no-deps --ignore-installed .

requirements:
  build:
    - python >=3
    - pip
  run:
    - python >=3
    - numpy
    - scipy
    - matplotlib
    - pyyaml
    - scikit-beam
    - pyfai
    - pyxdameraulevenshtein
    - xray-vision
    - databroker
    - bluesky
    - streamz_ext
    - xpdsim
    - shed
    - xpdview
    - ophyd
    - xpdconf

test:
  imports:
    - xpdan
    - xpdan.pipelines

about:
  home: http://github.com/xpdAcq/xpdAn
  license: BSD-3-Clause
  license_family: BSD
  license_file: LICENSE
  summary: 'Analysis Tools for XPD'
  doc_url: http://xpdacq.github.io/xpdAn/
  dev_url: http://github.com/xpdAcq/xpdAn

extra:
  recipe-maintainers:
    - CJ-Wright
"""


updated_noarch_space = """{% set name = "xpdan" %}
{% set version = "0.3.3" %}
{% set sha256 = "3f1a84f35471aa8e383da3cf4436492d0428da8ff5b02e11074ff65d400dd076" %}

package:
  name: {{ name|lower }}
  version: {{ version }}

source:
  fn: {{ name }}-{{ version }}.tar.gz
  url: https://github.com/xpdAcq/{{ name }}/releases/download/{{ version }}/{{ version }}.tar.gz
  sha256: {{ sha256 }}

build:
    noarch: python
    number: 1
    script: python -m pip install --no-deps --ignore-installed .

requirements:
  host:
    - python >=3
    - pip
  run:
    - python >=3
    - numpy
    - scipy
    - matplotlib
    - pyyaml
    - scikit-beam
    - pyfai
    - pyxdameraulevenshtein
    - xray-vision
    - databroker
    - bluesky
    - streamz_ext
    - xpdsim
    - shed
    - xpdview
    - ophyd
    - xpdconf

test:
  imports:
    - xpdan
    - xpdan.pipelines

about:
  home: http://github.com/xpdAcq/xpdAn
  license: BSD-3-Clause
  license_family: BSD
  license_file: LICENSE
  summary: 'Analysis Tools for XPD'
  doc_url: http://xpdacq.github.io/xpdAn/
  dev_url: http://github.com/xpdAcq/xpdAn

extra:
  recipe-maintainers:
    - CJ-Wright
"""


sample_pinning = """{% set version = "2.44_01" %}

package:
  name: perl-xml-parser
  version: {{ version }}

source:
  fn: XML-Parser-{{ version }}.tar.gz
  url: https://cpan.metacpan.org/authors/id/T/TO/TODDR/XML-Parser-{{ version }}.tar.gz
  sha256: 5310ea5c8c707f387589bba8934ab9112463a452f828adf2755792d968b9ac7e

build:
  number: 0
  skip: True  # [win]

requirements:
  build:
    - toolchain3
    - perl 5.22.2.1
    - expat 2.2.*
  run:
    - perl 5.22.2.1
    - perl-xml-parser
    - expat 2.2.*

test:
  imports:
    - XML::Parser
    - XML::Parser::Expat
    - XML::Parser::Style::Debug
    - XML::Parser::Style::Objects
    - XML::Parser::Style::Stream
    - XML::Parser::Style::Subs
    - XML::Parser::Style::Tree

about:
  home: https://metacpan.org/pod/XML::Parser
  # According to http://dev.perl.org/licenses/ Perl5 is licensed either under
  # GPL v1 or later or the Artistic License
  license: GPL-3.0
  license_family: GPL
  summary: A perl module for parsing XML documents

extra:
  recipe-maintainers:
    - kynan
"""


updated_perl = """{% set version = "2.44_01" %}

package:
  name: perl-xml-parser
  version: {{ version }}

source:
  fn: XML-Parser-{{ version }}.tar.gz
  url: https://cpan.metacpan.org/authors/id/T/TO/TODDR/XML-Parser-{{ version }}.tar.gz
  sha256: 5310ea5c8c707f387589bba8934ab9112463a452f828adf2755792d968b9ac7e

build:
  number: 1
  skip: True  # [win]

requirements:
  build:
    - toolchain3
    - perl
    - expat 2.2.*
  run:
    - perl
    - perl-xml-parser
    - expat 2.2.*

test:
  imports:
    - XML::Parser
    - XML::Parser::Expat
    - XML::Parser::Style::Debug
    - XML::Parser::Style::Objects
    - XML::Parser::Style::Stream
    - XML::Parser::Style::Subs
    - XML::Parser::Style::Tree

about:
  home: https://metacpan.org/pod/XML::Parser
  # According to http://dev.perl.org/licenses/ Perl5 is licensed either under
  # GPL v1 or later or the Artistic License
  license: GPL-3.0
  license_family: GPL
  summary: A perl module for parsing XML documents

extra:
  recipe-maintainers:
    - kynan
"""


updated_pinning = """{% set version = "2.44_01" %}

package:
  name: perl-xml-parser
  version: {{ version }}

source:
  fn: XML-Parser-{{ version }}.tar.gz
  url: https://cpan.metacpan.org/authors/id/T/TO/TODDR/XML-Parser-{{ version }}.tar.gz
  sha256: 5310ea5c8c707f387589bba8934ab9112463a452f828adf2755792d968b9ac7e

build:
  number: 1
  skip: True  # [win]

requirements:
  build:
    - toolchain3
    - perl
    - expat
  run:
    - perl
    - perl-xml-parser
    - expat

test:
  imports:
    - XML::Parser
    - XML::Parser::Expat
    - XML::Parser::Style::Debug
    - XML::Parser::Style::Objects
    - XML::Parser::Style::Stream
    - XML::Parser::Style::Subs
    - XML::Parser::Style::Tree

about:
  home: https://metacpan.org/pod/XML::Parser
  # According to http://dev.perl.org/licenses/ Perl5 is licensed either under
  # GPL v1 or later or the Artistic License
  license: GPL-3.0
  license_family: GPL
  summary: A perl module for parsing XML documents

extra:
  recipe-maintainers:
    - kynan
"""


sample_blas = """
{% set version = "1.2.1" %}
{% set variant = "openblas" %}

package:
  name: scipy
  version: {{ version }}

source:
  url: https://github.com/scipy/scipy/archive/v{{ version }}.tar.gz
  sha256: d4b9c1c1dee37ffd1653fd62ea52587212d3b1570c927f16719fd7c4077c0d0a

build:
  number: 0
  skip: true  # [win]
  features:
    - blas_{{ variant }}

requirements:
  build:
    - {{ compiler('fortran') }}
    - {{ compiler('c') }}
    - {{ compiler('cxx') }}
  host:
    - python
    - setuptools
    - cython
    - blas 1.1 {{ variant }}
    - openblas
    - numpy
  run:
    - python
    - blas 1.1 {{ variant }}
    - openblas
    - {{ pin_compatible('numpy') }}

test:
  requires:
    - pytest
    - mpmath
"""


updated_blas = """
{% set version = "1.2.1" %}

package:
  name: scipy
  version: {{ version }}

source:
  url: https://github.com/scipy/scipy/archive/v{{ version }}.tar.gz
  sha256: d4b9c1c1dee37ffd1653fd62ea52587212d3b1570c927f16719fd7c4077c0d0a

build:
  number: 1
  skip: true  # [win]
  features:

requirements:
  build:
    - {{ compiler('fortran') }}
    - {{ compiler('c') }}
    - {{ compiler('cxx') }}
  host:
    - libblas
    - libcblas
    - python
    - setuptools
    - cython
    - numpy
  run:
    - python
    - {{ pin_compatible('numpy') }}

test:
  requires:
    - pytest
    - mpmath
"""

<<<<<<< HEAD
compress="""
=======
version_license="""
>>>>>>> 84f48a4b
{% set version = "0.8" %}

package:
  name: viscm
  version: {{ version }}

source:
<<<<<<< HEAD
  url: https://pypi.io/packages/source/v/viscm/viscm-{{ version }}.zip
=======
  url: https://pypi.io/packages/source/v/viscm/viscm-{{ version }}.tar.gz
>>>>>>> 84f48a4b
  sha256: 5a9677fa4751c6dd18a5a74e7ec06848e4973d0ac0af3e4d795753b15a30c759

build:
  number: 0
  noarch: python
  script: python -m pip install --no-deps --ignore-installed .

requirements:
  host:
    - python
    - pip
    - numpy
  run:
    - python
    - numpy
    - matplotlib
    - colorspacious

test:
  imports:
    - viscm

about:
  home: https://github.com/bids/viscm
  license: MIT
  license_family: MIT
  # license_file: '' we need to an issue upstream to get a license in the source dist.
  summary: A colormap tool

extra:
  recipe-maintainers:
    - kthyng
"""

<<<<<<< HEAD
compress_correct="""
=======
version_license_correct="""
>>>>>>> 84f48a4b
{% set version = "0.9" %}

package:
  name: viscm
  version: {{ version }}

source:
  url: https://pypi.io/packages/source/v/viscm/viscm-{{ version }}.tar.gz
  sha256: c770e4b76f726e653d2b7c2c73f71941a88de6eb47ccf8fb8e984b55562d05a2

build:
  number: 0
  noarch: python
  script: python -m pip install --no-deps --ignore-installed .

requirements:
  host:
    - python
    - pip
    - numpy
  run:
    - python
    - numpy
    - matplotlib
    - colorspacious

test:
  imports:
    - viscm

about:
  home: https://github.com/bids/viscm
  license: MIT
<<<<<<< HEAD
=======
  license_file: LICENSE
>>>>>>> 84f48a4b
  license_family: MIT
  # license_file: '' we need to an issue upstream to get a license in the source dist.
  summary: A colormap tool

extra:
  recipe-maintainers:
    - kthyng
"""

js = JS()
version = Version()
lm = LicenseMigrator()
version_license_migrator = Version(piggy_back_migrations=[lm])
compiler = Compiler()
noarch = Noarch()
noarchr = NoarchR()
perl = Pinning(removals={"perl"})
pinning = Pinning()

rebuild = Rebuild(name='rebuild', cycles=[])
rebuild.filter = lambda x: False

blas_rebuild = BlasRebuild(cycles=[])
blas_rebuild.filter = lambda x: False

test_list = [
     (
<<<<<<< HEAD
        version,
        compress,
        compress_correct,
=======
        version_license_migrator,
        version_license,
        version_license_correct,
>>>>>>> 84f48a4b
        {"new_version": "0.9"},
        "Dependencies have been updated if changed",
        {
            "migrator_name": "Version",
            "migrator_version": Version.migrator_version,
            "version": "0.9",
        },
        False,
    ),
   (
        js,
        sample_js,
        correct_js,
        {},
        "Please merge the PR only after the tests have passed.",
        {"migrator_name": "JS", "migrator_version": JS.migrator_version},
        False,
    ),
    (
        version,
        one_source,
        updated_one_source,
        {"new_version": "2.4.1"},
        "Dependencies have been updated if changed",
        {
            "migrator_name": "Version",
            "migrator_version": Version.migrator_version,
            "version": "2.4.1",
        },
        False,
    ),
    (
        version,
        jinja_sha,
        updated_jinja_sha,
        {"new_version": "2.4.1"},
        "Dependencies have been updated if changed",
        {
            "migrator_name": "Version",
            "migrator_version": Version.migrator_version,
            "version": "2.4.1",
        },
        False,
    ),
    (
        version,
        multi_source,
        updated_multi_source,
        {"new_version": "2.4.1"},
        "Dependencies have been updated if changed",
        {
            "migrator_name": "Version",
            "migrator_version": Version.migrator_version,
            "version": "2.4.1",
        },
        False,
    ),
    (
        version,
        sample_r,
        updated_sample_r,
        {"new_version": "1.3_2"},
        "Dependencies have been updated if changed",
        {
            "migrator_name": "Version",
            "migrator_version": Version.migrator_version,
            "version": "1.3_2",
        },
        False,
    ),
    (
        version,
        cb3_multi,
        updated_cb3_multi,
        {"new_version": "6.0.0"},
        "Dependencies have been updated if changed",
        {
            "migrator_name": "Version",
            "migrator_version": Version.migrator_version,
            "version": "6.0.0",
        },
        False,
    ),
    (
        compiler,
        sample_cb3,
        correct_cb3,
        {},
        "N/A",
        {"migrator_name": "Compiler", "migrator_version": Compiler.migrator_version},
        False,
    ),
    # It seems this injects some bad state somewhere, mostly because it isn't
    # valid yaml
    (
        js,
        sample_js2,
        correct_js,
        {},
        "Please merge the PR only after the tests have passed.",
        {"migrator_name": "JS", "migrator_version": JS.migrator_version},
        False,
    ),
    (
        noarch,
        sample_noarch,
        updated_noarch,
        {
            "feedstock_name": "xpdan",
            "req": [
                "python",
                "pip",
                "numpy",
                "scipy",
                "matplotlib",
                "pyyaml",
                "scikit-beam",
                "pyfai",
                "pyxdameraulevenshtein",
                "xray-vision",
                "databroker",
                "bluesky",
                "streamz_ext",
                "xpdsim",
                "shed",
                "xpdview",
                "ophyd",
                "xpdconf",
            ],
        },
        "I think this feedstock could be built with noarch.\n"
        "This means that the package only needs to be built "
        "once, drastically reducing CI usage.\n",
        {"migrator_name": "Noarch", "migrator_version": Noarch.migrator_version},
        False,
    ),
    (
        noarch,
        sample_noarch_space,
        updated_noarch_space,
        {
            "feedstock_name": "xpdan",
            "req": [
                "python",
                "pip",
                "numpy",
                "scipy",
                "matplotlib",
                "pyyaml",
                "scikit-beam",
                "pyfai",
                "pyxdameraulevenshtein",
                "xray-vision",
                "databroker",
                "bluesky",
                "streamz_ext",
                "xpdsim",
                "shed",
                "xpdview",
                "ophyd",
                "xpdconf",
            ],
        },
        "I think this feedstock could be built with noarch.\n"
        "This means that the package only needs to be built "
        "once, drastically reducing CI usage.\n",
        {"migrator_name": "Noarch", "migrator_version": Noarch.migrator_version},
        False,
    ),
    (
        noarch,
        sample_noarch_space,
        updated_noarch_space,
        {"feedstock_name": "python"},
        "I think this feedstock could be built with noarch.\n"
        "This means that the package only needs to be built "
        "once, drastically reducing CI usage.\n",
        {"migrator_name": "Noarch", "migrator_version": Noarch.migrator_version},
        True,
    ),
    (
        perl,
        sample_pinning,
        updated_perl,
        {"req": {"toolchain3", "perl", "expat"}},
        "I noticed that this recipe has version pinnings that may not be needed.",
        {"migrator_name": "Pinning", "migrator_version": Pinning.migrator_version},
        False,
    ),
    (
        pinning,
        sample_pinning,
        updated_pinning,
        {"req": {"toolchain3", "perl", "expat"}},
        "perl: 5.22.2.1",
        {"migrator_name": "Pinning", "migrator_version": Pinning.migrator_version},
        False,
    ),
    (
        noarchr,
        sample_r_base,
        updated_r_base,
        {"feedstock_name": "r-stabledist"},
        "I think this feedstock could be built with noarch",
        {"migrator_name": "NoarchR", "migrator_version": noarchr.migrator_version},
        False,
    ),
    (
        rebuild,
        sample_r_base2,
        updated_r_base2,
        {"feedstock_name": "r-stabledist"},
        "It is likely this feedstock needs to be rebuilt.",
        {"migrator_name": "Rebuild", "migrator_version": rebuild.migrator_version, "name":"rebuild"},
        False,
    ),
    (
        noarchr,
        sample_r_licenses_noarch,
        updated_r_licenses_noarch,
        {"feedstock_name": "r-stabledist"},
        "I think this feedstock could be built with noarch",
        {"migrator_name": "NoarchR", "migrator_version": noarchr.migrator_version},
        False,
    ),
    (
        blas_rebuild,
        sample_blas,
        updated_blas,
        {"feedstock_name": "scipy"},
        "This PR has been triggered in an effort to update for new BLAS scheme.",
        {"migrator_name": "BlasRebuild", "migrator_version": blas_rebuild.migrator_version, "name": "blas2"},
        False,
    ),


    # Disabled for now because the R license stuff has been purpossefully moved into the noarchR migrator
    # (
    #     noarchr,
    #     sample_r_licenses_compiled,
    #     updated_r_licenses_compiled,
    #     {"feedstock_name": "r-stabledist"},
    #     "It is likely this feedstock needs to be rebuilt.",
    #     {"migrator_name": "Rebuild", "migrator_version": rebuild.migrator_version, "name":"rebuild"},
    #     False,
    # ),
]

G = nx.DiGraph()
G.add_node("conda", reqs=["python"])
env = builtins.__xonsh__.env
env["GRAPH"] = G


@pytest.mark.parametrize(
    "m, inp, output, kwargs, prb, mr_out, should_filter", test_list
)
def test_migration(m, inp, output, kwargs, prb, mr_out, should_filter, tmpdir):
    mr_out.update(bot_rerun=False)
    with open(os.path.join(tmpdir, "meta.yaml"), "w") as f:
        f.write(inp)
    # Load the meta.yaml (this is done in the graph)
    try:
        pmy = parse_meta_yaml(inp)
    except Exception:
        pmy = {}
    if pmy:
        pmy["version"] = pmy["package"]["version"]
        pmy["req"] = set()
        for k in ["build", "host", "run"]:
            pmy["req"] |= set(pmy.get("requirements", {}).get(k, set()))
        try:
            pmy["meta_yaml"] = parse_meta_yaml(inp)
        except Exception:
            pmy["meta_yaml"] = {}
    pmy["raw_meta_yaml"] = inp
    pmy.update(kwargs)

    assert m.filter(pmy) is should_filter
    if should_filter:
        return

    mr = m.migrate(tmpdir, pmy)
    assert mr_out == mr

    pmy.update(PRed=[frozen_to_json_friendly(mr)])
    with open(os.path.join(tmpdir, "meta.yaml"), "r") as f:
        actual_output = f.read()
    assert actual_output == output
    if isinstance(m, Compiler):
        assert m.messages in m.pr_body()
    # TODO: fix subgraph here (need this to be xsh file)
    elif isinstance(m, Version):
        pass
    elif isinstance(m, Rebuild):
        return
    else:
        assert prb in m.pr_body()
    assert m.filter(pmy) is True<|MERGE_RESOLUTION|>--- conflicted
+++ resolved
@@ -1613,30 +1613,18 @@
     - mpmath
 """
 
-<<<<<<< HEAD
 compress="""
-=======
-version_license="""
->>>>>>> 84f48a4b
 {% set version = "0.8" %}
-
 package:
   name: viscm
   version: {{ version }}
-
-source:
-<<<<<<< HEAD
+source:
   url: https://pypi.io/packages/source/v/viscm/viscm-{{ version }}.zip
-=======
-  url: https://pypi.io/packages/source/v/viscm/viscm-{{ version }}.tar.gz
->>>>>>> 84f48a4b
   sha256: 5a9677fa4751c6dd18a5a74e7ec06848e4973d0ac0af3e4d795753b15a30c759
-
 build:
   number: 0
   noarch: python
   script: python -m pip install --no-deps --ignore-installed .
-
 requirements:
   host:
     - python
@@ -1647,43 +1635,32 @@
     - numpy
     - matplotlib
     - colorspacious
-
 test:
   imports:
     - viscm
-
 about:
   home: https://github.com/bids/viscm
   license: MIT
   license_family: MIT
   # license_file: '' we need to an issue upstream to get a license in the source dist.
   summary: A colormap tool
-
 extra:
   recipe-maintainers:
     - kthyng
 """
 
-<<<<<<< HEAD
 compress_correct="""
-=======
-version_license_correct="""
->>>>>>> 84f48a4b
 {% set version = "0.9" %}
-
 package:
   name: viscm
   version: {{ version }}
-
 source:
   url: https://pypi.io/packages/source/v/viscm/viscm-{{ version }}.tar.gz
   sha256: c770e4b76f726e653d2b7c2c73f71941a88de6eb47ccf8fb8e984b55562d05a2
-
 build:
   number: 0
   noarch: python
   script: python -m pip install --no-deps --ignore-installed .
-
 requirements:
   host:
     - python
@@ -1694,18 +1671,99 @@
     - numpy
     - matplotlib
     - colorspacious
-
 test:
   imports:
     - viscm
-
 about:
   home: https://github.com/bids/viscm
   license: MIT
-<<<<<<< HEAD
-=======
+  license_family: MIT
+  # license_file: '' we need to an issue upstream to get a license in the source dist.
+  summary: A colormap tool
+extra:
+  recipe-maintainers:
+    - kthyng
+"""
+
+
+version_license="""
+{% set version = "0.8" %}
+
+package:
+  name: viscm
+  version: {{ version }}
+
+source:
+  url: https://pypi.io/packages/source/v/viscm/viscm-{{ version }}.tar.gz
+  sha256: 5a9677fa4751c6dd18a5a74e7ec06848e4973d0ac0af3e4d795753b15a30c759
+
+build:
+  number: 0
+  noarch: python
+  script: python -m pip install --no-deps --ignore-installed .
+
+requirements:
+  host:
+    - python
+    - pip
+    - numpy
+  run:
+    - python
+    - numpy
+    - matplotlib
+    - colorspacious
+
+test:
+  imports:
+    - viscm
+
+about:
+  home: https://github.com/bids/viscm
+  license: MIT
+  license_family: MIT
+  # license_file: '' we need to an issue upstream to get a license in the source dist.
+  summary: A colormap tool
+
+extra:
+  recipe-maintainers:
+    - kthyng
+"""
+
+version_license_correct="""
+{% set version = "0.9" %}
+
+package:
+  name: viscm
+  version: {{ version }}
+
+source:
+  url: https://pypi.io/packages/source/v/viscm/viscm-{{ version }}.tar.gz
+  sha256: c770e4b76f726e653d2b7c2c73f71941a88de6eb47ccf8fb8e984b55562d05a2
+
+build:
+  number: 0
+  noarch: python
+  script: python -m pip install --no-deps --ignore-installed .
+
+requirements:
+  host:
+    - python
+    - pip
+    - numpy
+  run:
+    - python
+    - numpy
+    - matplotlib
+    - colorspacious
+
+test:
+  imports:
+    - viscm
+
+about:
+  home: https://github.com/bids/viscm
+  license: MIT
   license_file: LICENSE
->>>>>>> 84f48a4b
   license_family: MIT
   # license_file: '' we need to an issue upstream to get a license in the source dist.
   summary: A colormap tool
@@ -1733,15 +1791,22 @@
 
 test_list = [
      (
-<<<<<<< HEAD
         version,
         compress,
         compress_correct,
-=======
+        {"new_version": "0.9"},
+        "Dependencies have been updated if changed",
+        {
+            "migrator_name": "Version",
+            "migrator_version": Version.migrator_version,
+            "version": "0.9",
+        },
+        False,
+    ),
+    (
         version_license_migrator,
         version_license,
         version_license_correct,
->>>>>>> 84f48a4b
         {"new_version": "0.9"},
         "Dependencies have been updated if changed",
         {
