import copy
import glob
import json
import re

import time
import traceback
import logging
import os
import typing
import tqdm
from subprocess import CalledProcessError
from typing import (
    Optional,
    MutableSequence,
    MutableSet,
    Sequence,
    Tuple,
    Set,
    Mapping,
    MutableMapping,
    Union,
)

if typing.TYPE_CHECKING:
    from .cli import CLIArgs
    from .migrators_types import (
        MetaYamlTypedDict,
        PackageName,
        MigrationUidTypedDict,
    )

# from conda_forge_tick.profiler import profiling

import networkx as nx
from conda.models.version import VersionOrder
from conda_build.config import Config
from conda_build.variants import parse_config_file

from urllib.error import URLError

import github3
import ruamel.yaml as yaml
from uuid import uuid4

from conda_forge_tick.audit import create_package_import_maps
from conda_forge_tick.xonsh_utils import indir, env

from conda_forge_tick.contexts import (
    FeedstockContext,
    MigratorSessionContext,
    MigratorContext,
)
from conda_forge_tick.git_utils import (
    get_repo,
    push_repo,
    is_github_api_limit_reached,
)
from conda_forge_tick.utils import (
    setup_logger,
    pluck,
    load_graph,
    dump_graph,
    LazyJson,
    CB_CONFIG,
    parse_meta_yaml,
    eval_cmd,
    sanitize_string,
    frozen_to_json_friendly,
)
from conda_forge_tick.migrators.arch import OSXArm
from conda_forge_tick.migrators.migration_yaml import (
    MigrationYamlCreator,
    create_rebuild_graph,
)
from conda_forge_tick.migrators import (
    Migrator,
    Version,
    PipMigrator,
    LicenseMigrator,
    MigrationYaml,
    Replacement,
    ArchRebuild,
    MatplotlibBase,
    CondaForgeYAMLCleanup,
    ExtraJinja2KeysCleanup,
    Jinja2VarsCleanup,
    UpdateConfigSubGuessMigrator,
    UpdateCMakeArgsMigrator,
    GuardTestingMigrator,
    CrossPythonMigrator,
    Build2HostMigrator,
    NoCondaInspectMigrator,
)

from conda_forge_tick.mamba_solver import is_recipe_solvable

LOGGER = logging.getLogger("conda_forge_tick.auto_tick")

PR_LIMIT = 5
MAX_PR_LIMIT = 50

BOT_RERUN_LABEL = {
    "name": "bot-rerun",
    "color": "#191970",
    "description": (
        "Apply this label if you want the bot to retry "
        "issuing a particular pull-request"
    ),
}


def run(
    feedstock_ctx: FeedstockContext,
    migrator: Migrator,
    protocol: str = "ssh",
    pull_request: bool = True,
    rerender: bool = True,
    fork: bool = True,
    base_branch: str = "master",
    **kwargs: typing.Any,
) -> Tuple["MigrationUidTypedDict", dict]:
    """For a given feedstock and migration run the migration

    Parameters
    ----------
    feedstock_ctx: FeedstockContext
        The node attributes
    migrator: Migrator instance
        The migrator to run on the feedstock
    protocol : str, optional
        The git protocol to use, defaults to ``ssh``
    pull_request : bool, optional
        If true issue pull request, defaults to true
    rerender : bool
        Whether to rerender
    fork : bool
        If true create a fork, defaults to true
    base_branch : str, optional
        The base branch to which the PR will be targeted. Defaults to "master".
    kwargs: dict
        The key word arguments to pass to the migrator

    Returns
    -------
    migrate_return: MigrationUidTypedDict
        The migration return dict used for tracking finished migrations
    pr_json: dict
        The PR json object for recreating the PR as needed
    """
    # get the repo
    # TODO: stop doing this.
    migrator.attrs = feedstock_ctx.attrs  # type: ignore

    branch_name = migrator.remote_branch(feedstock_ctx) + "_h" + uuid4().hex[0:6]

    if hasattr(migrator, "name"):
        assert isinstance(migrator.name, str)
        migrator_name = migrator.name.lower().replace(" ", "")
    else:
        migrator_name = migrator.__class__.__name__.lower()

    # TODO: run this in parallel
    feedstock_dir, repo = get_repo(
        ctx=migrator.ctx.session,
        fctx=feedstock_ctx,
        branch=branch_name,
        feedstock=feedstock_ctx.feedstock_name,
        protocol=protocol,
        pull_request=pull_request,
        fork=fork,
        base_branch=base_branch,
    )
    if not feedstock_dir or not repo:
        LOGGER.critical(
            "Failed to migrate %s, %s",
            feedstock_ctx.package_name,
            feedstock_ctx.attrs.get("bad"),
        )
        return False, False

    recipe_dir = os.path.join(feedstock_dir, "recipe")

    # migrate the feedstock
    migrator.run_pre_piggyback_migrations(recipe_dir, feedstock_ctx.attrs, **kwargs)

    # TODO - make a commit here if the repo changed

    migrate_return = migrator.migrate(recipe_dir, feedstock_ctx.attrs, **kwargs)

    if not migrate_return:
        LOGGER.critical(
            "Failed to migrate %s, %s",
            feedstock_ctx.package_name,
            feedstock_ctx.attrs.get("bad"),
        )
        eval_cmd(f"rm -rf {feedstock_dir}")
        return False, False

    # TODO - commit main migration here

    migrator.run_post_piggyback_migrations(recipe_dir, feedstock_ctx.attrs, **kwargs)

    # TODO commit post migration here

    # rerender, maybe
    diffed_files: typing.List[str] = []
    with indir(feedstock_dir), env.swap(RAISE_SUBPROC_ERROR=False):
        msg = migrator.commit_message(feedstock_ctx)  # noqa
        try:
            eval_cmd("git add --all .")
            eval_cmd(f"git commit -am '{msg}'")
        except CalledProcessError as e:
            LOGGER.info(
                "could not commit to feedstock - "
                "likely no changes - error is '%s'" % (repr(e)),
            )
        if rerender:
            head_ref = eval_cmd("git rev-parse HEAD").strip()
            LOGGER.info("Rerendering the feedstock")

            eval_cmd(
                "conda smithy rerender -c auto --no-check-uptodate",
                timeout=300,
            )

            # If we tried to run the MigrationYaml and rerender did nothing (we only
            # bumped the build number and dropped a yaml file in migrations) bail
            # for instance platform specific migrations
            gdiff = eval_cmd(f"git diff --name-only {head_ref.strip()}...HEAD")

            diffed_files = [
                _
                for _ in gdiff.split()
                if not (
                    _.startswith("recipe")
                    or _.startswith("migrators")
                    or _.startswith("README")
                )
            ]

    if base_branch == "master" and (
        (
            migrator.check_solvable
            # we always let stuff in cycles go
            and feedstock_ctx.attrs["name"] not in getattr(migrator, "cycles", set())
            # we always let stuff at the top go
            and feedstock_ctx.attrs["name"] not in getattr(migrator, "top_level", set())
            # for solveability always assume automerge is on.
            and (
                feedstock_ctx.attrs["conda-forge.yml"]
                .get("bot", {})
                .get("automerge", True)
            )
        )
        or feedstock_ctx.attrs["conda-forge.yml"]
        .get("bot", {})
        .get(
            "check_solvable",
            False,
        )
    ):
        solvable, errors, _ = is_recipe_solvable(feedstock_dir)
        if not solvable:
            pre_key = "pre_pr_migrator_status"
            if pre_key not in feedstock_ctx.attrs:
                feedstock_ctx.attrs[pre_key] = {}
            feedstock_ctx.attrs[pre_key][migrator_name] = sanitize_string(
                "not solvable: {}: {}".format(base_branch, sorted(set(errors))),
            )
            eval_cmd(f"rm -rf {feedstock_dir}")
            return False, False

    # TODO: Better annotation here
    pr_json: typing.Union[MutableMapping, None, bool]
    if (
        isinstance(migrator, MigrationYaml)
        and not diffed_files
        and feedstock_ctx.attrs["name"] != "conda-forge-pinning"
    ):
        # spoof this so it looks like the package is done
        pr_json = {
            "state": "closed",
            "merged_at": "never issued",
            "id": str(uuid4()),
        }
    else:
        # push up
        try:
            # TODO: remove this hack, but for now this is the only way to get
            # the feedstock dir into pr_body
            feedstock_ctx.feedstock_dir = feedstock_dir
            pr_json = push_repo(
                session_ctx=migrator.ctx.session,
                fctx=feedstock_ctx,
                feedstock_dir=feedstock_dir,
                body=migrator.pr_body(feedstock_ctx),
                repo=repo,
                title=migrator.pr_title(feedstock_ctx),
                head=f"{migrator.ctx.github_username}:{branch_name}",
                branch=branch_name,
                base_branch=base_branch,
            )

        # This shouldn't happen too often any more since we won't double PR
        except github3.GitHubError as e:
            if e.msg != "Validation Failed":
                raise
            else:
                print(f"Error during push {e}")
                # If we just push to the existing PR then do nothing to the json
                pr_json = False
                ljpr = False
    if pr_json:
        ljpr = LazyJson(
            os.path.join(migrator.ctx.session.prjson_dir, str(pr_json["id"]) + ".json"),
        )
        ljpr.update(**pr_json)

        # from .dynamo_models import PRJson
        # PRJson.dump(pr_json)
    else:
        ljpr = False

    # If we've gotten this far then the node is good
    feedstock_ctx.attrs["bad"] = False
    LOGGER.info("Removing feedstock dir")
    eval_cmd(f"rm -rf {feedstock_dir}")
    return migrate_return, ljpr


def _host_run_test_dependencies(meta_yaml: "MetaYamlTypedDict") -> Set["PackageName"]:
    """Parse the host/run/test dependencies of a recipe

    This function parses top-level and `outputs` requirements sections.

    The complicated logic here is mainly to support not including a
    `host` section, and using `build` instead.
    """
    _ = meta_yaml["requirements"]
    rq = (_["host"] or _["build"]) | _["run"] | _["test"]
    return typing.cast("Set[PackageName]", rq)


def add_replacement_migrator(
    migrators: MutableSequence[Migrator],
    gx: nx.DiGraph,
    old_pkg: "PackageName",
    new_pkg: "PackageName",
    rationale: str,
    alt_migrator: Union[Migrator, None] = None,
) -> None:
    """Adds a migrator to replace one package with another.

    Parameters
    ----------
    migrators : list of Migrator
        The list of migrators to run.
    gx : graph
        The conda-forge dependency graph.
    old_pkg : str
        The package to be replaced.
    new_pkg : str
        The package to replace the `old_pkg`.
    rationale : str
        The reason the for the migration. Should be a full statement.
    alt_migrator : Replacement migrator or a sublcass thereof
        An alternate Replacement migrator to use for special tasks.

    """
    print(
        "========================================"
        "========================================",
        flush=True,
    )
    print(f"making replacement migrator for {old_pkg} -> {new_pkg}", flush=True)
    total_graph = copy.deepcopy(gx)

    for node, node_attrs in gx.nodes.items():
        requirements = node_attrs["payload"].get("requirements", {})
        rq = (
            requirements.get("build", set())
            | requirements.get("host", set())
            | requirements.get("run", set())
            | requirements.get("test", set())
        )
        pkgs = {old_pkg}
        old_pkg_c = pkgs.intersection(rq)

        if not old_pkg_c:
            pluck(total_graph, node)

    # post plucking we can have several strange cases, lets remove all selfloops
    total_graph.remove_edges_from(nx.selfloop_edges(total_graph))

    if alt_migrator is not None:
        migrators.append(
            alt_migrator(
                old_pkg=old_pkg,
                new_pkg=new_pkg,
                rationale=rationale,
                pr_limit=PR_LIMIT,
                graph=total_graph,
            ),
        )
    else:
        migrators.append(
            Replacement(
                old_pkg=old_pkg,
                new_pkg=new_pkg,
                rationale=rationale,
                pr_limit=PR_LIMIT,
                graph=total_graph,
            ),
        )


def add_arch_migrate(migrators: MutableSequence[Migrator], gx: nx.DiGraph) -> None:
    """Adds rebuild migrators.

    Parameters
    ----------
    migrators : list of Migrator
        The list of migrators to run.

    """
    print(
        "========================================"
        "========================================",
        flush=True,
    )
    print("making aarch64+ppc64le and osx-arm64 migrations", flush=True)
    total_graph = copy.deepcopy(gx)

    migrators.append(
        ArchRebuild(
            graph=total_graph,
            pr_limit=PR_LIMIT,
            name="aarch64 and ppc64le addition",
        ),
    )
    migrators.append(
        OSXArm(
            graph=total_graph,
            pr_limit=PR_LIMIT,
            name="arm osx addition",
            piggy_back_migrations=[
                Build2HostMigrator(),
                UpdateConfigSubGuessMigrator(),
                CondaForgeYAMLCleanup(),
                UpdateCMakeArgsMigrator(),
                GuardTestingMigrator(),
                CrossPythonMigrator(),
                NoCondaInspectMigrator(),
            ],
        ),
    )


def add_rebuild_migration_yaml(
    migrators: MutableSequence[Migrator],
    gx: nx.DiGraph,
    package_names: Sequence[str],
    output_to_feedstock: Mapping[str, str],
    excluded_feedstocks: MutableSet[str],
    migration_yaml: str,
    config: dict = {},
    migration_name: str = "",
    pr_limit: int = PR_LIMIT,
) -> None:
    """Adds rebuild migrator.

    Parameters
    ----------
    migrators : list of Migrator
        The list of migrators to run.
    gx : networkx.DiGraph
        The feedstock graph
    package_names : list of str
        The package who's pin was moved
    output_to_feedstock : dict of str
        Mapping of output name to feedstock name
    excluded_feedstocks : set of str
        Feedstock names which should never be included in the migration
    migration_yaml : str
        The raw yaml for the migration variant dict
    config: dict
        The __migrator contents of the migration
    migration_name: str
        Name of the migration
    pr_limit : int, optional
        The number of PRs per hour, defaults to 5
    """

    total_graph = create_rebuild_graph(
        gx,
        package_names,
        excluded_feedstocks,
        include_noarch=config.get("include_noarch", False),
    )

    # Note at this point the graph is made of all packages that have a
    # dependency on the pinned package via Host, run, or test.
    # Some packages don't have a host section so we use their
    # build section in its place.

    feedstock_names = {output_to_feedstock.get(p, p) for p in package_names}
    feedstock_names = {
        p for p in feedstock_names if p in gx.nodes
    } - excluded_feedstocks

    top_level = {
        node
        for node in {
            gx.successors(feedstock_name) for feedstock_name in feedstock_names
        }
        if (node in total_graph) and len(list(total_graph.predecessors(node))) == 0
    }

    cycles = list(nx.simple_cycles(total_graph))
    migrator = MigrationYaml(
        migration_yaml,
        graph=total_graph,
        pr_limit=pr_limit,
        name=migration_name,
        top_level=top_level,
        cycles=cycles,
        piggy_back_migrations=[
            Jinja2VarsCleanup(),
            PipMigrator(),
            LicenseMigrator(),
            CondaForgeYAMLCleanup(),
            ExtraJinja2KeysCleanup(),
            Build2HostMigrator(),
            NoCondaInspectMigrator(),
        ],
        **config,
    )
    print(f"bump number is {migrator.bump_number}\n", flush=True)
    migrators.append(migrator)


def migration_factory(
    migrators: MutableSequence[Migrator],
    gx: nx.DiGraph,
    pr_limit: int = PR_LIMIT,
    only_keep=None,
) -> None:
    migration_yamls = []
    migrations_loc = os.path.join(
        os.environ["CONDA_PREFIX"],
        "share",
        "conda-forge",
        "migrations",
    )
    with indir(migrations_loc):
        for yaml_file in glob.glob("*.y*ml"):
            with open(yaml_file) as f:
                yaml_contents = f.read()
            migration_yamls.append((yaml_file, yaml_contents))

    if only_keep is None:
        only_keep = [
            os.path.splitext(os.path.basename(yaml_file))[0]
            for yaml_file, _ in migration_yamls
        ]

    output_to_feedstock = gx.graph["outputs_lut"]
    all_package_names = set(gx.nodes) | set(
        sum(
            [
                node.get("payload", {}).get("outputs_names", [])
                for node in gx.nodes.values()
            ],
            [],
        ),
    )
    for yaml_file, yaml_contents in migration_yamls:
        loaded_yaml = yaml.safe_load(yaml_contents)
        __mname = os.path.splitext(os.path.basename(yaml_file))[0]

        if __mname not in only_keep:
            continue

        print(
            "========================================"
            "========================================\n"
            f"migrator: {__mname}",
            flush=True,
        )

        migrator_config = loaded_yaml.get("__migrator", {})
        paused = migrator_config.pop("paused", False)
        excluded_feedstocks = set(migrator_config.get("exclude", []))
        pr_limit = min(migrator_config.pop("pr_limit", pr_limit), MAX_PR_LIMIT)

        if "override_cbc_keys" in migrator_config:
            package_names = set(migrator_config.get("override_cbc_keys"))
        else:
            package_names = (
                set(loaded_yaml) | {ly.replace("_", "-") for ly in loaded_yaml}
            ) & all_package_names

        if not paused:
            add_rebuild_migration_yaml(
                migrators=migrators,
                gx=gx,
                package_names=list(package_names),
                output_to_feedstock=output_to_feedstock,
                excluded_feedstocks=excluded_feedstocks,
                migration_yaml=yaml_contents,
                migration_name=os.path.splitext(yaml_file)[0],
                config=migrator_config,
                pr_limit=pr_limit,
            )
        else:
            LOGGER.warning("skipping migration %s because it is paused", __mname)


def _outside_pin_range(pin_spec, current_pin, new_version):
    pin_level = len(pin_spec.split("."))
    current_split = current_pin.split(".")
    new_split = new_version.split(".")
    # if our pin spec is more exact than our current pin then rebuild more precisely
    if pin_level > len(current_split):
        return True
    for i in range(pin_level):
        if current_split[i] != new_split[i]:
            return True
    return False


def create_migration_yaml_creator(migrators: MutableSequence[Migrator], gx: nx.DiGraph):
    cfp_gx = copy.deepcopy(gx)
    for node in list(cfp_gx.nodes):
        if node != "conda-forge-pinning":
            pluck(cfp_gx, node)

    print("pinning migrations", flush=True)
    with indir(os.environ["CONDA_PREFIX"]):
        pinnings = parse_config_file(
            "conda_build_config.yaml",
            config=Config(**CB_CONFIG),
        )
    feedstocks_to_be_repinned = []
    for pinning_name, package_pin_list in pinnings.items():
        # there are three things:
        # pinning_name - entry in pinning file
        # package_name - the actual package, could differ via `-` -> `_`
        #                from pinning_name
        # feedstock_name - the feedstock that outputs the package
        # we need the package names for the migrator itself but need the
        # feedstock for everything else

        # exclude non-package keys
        if pinning_name not in gx.graph["outputs_lut"]:
            # conda_build_config.yaml can't have `-` unlike our package names
            package_name = pinning_name.replace("_", "-")
        else:
            package_name = pinning_name

        # replace sub-packages with their feedstock names
        # TODO - we are grabbing one element almost at random here
        # the sorted call makes it stable at least?
        fs_name = next(
            iter(sorted(gx.graph["outputs_lut"].get(package_name, {package_name}))),
        )

        if (
            (fs_name in gx.nodes)
            and not gx.nodes[fs_name]["payload"].get("archived", False)
            and gx.nodes[fs_name]["payload"].get("version")
            and fs_name not in feedstocks_to_be_repinned
        ):

            current_pins = list(map(str, package_pin_list))
            current_version = str(gx.nodes[fs_name]["payload"]["version"])

            # we need a special parsing for pinning stuff
            meta_yaml = parse_meta_yaml(
                gx.nodes[fs_name]["payload"]["raw_meta_yaml"],
                for_pinning=True,
            )

            # find the most stringent max pin for this feedstock if any
            pin_spec = ""
            for block in [meta_yaml] + meta_yaml.get("outputs", []) or []:
                build = block.get("build", {}) or {}
                # and check the exported package is within the feedstock
                exports = [
                    p.get("max_pin", "")
                    for p in build.get("run_exports", [{}])
                    # make certain not direct hard pin
                    if isinstance(p, MutableMapping)
                    # ensure the export is for this package
                    and p.get("package_name", "") == package_name
                    # ensure the pinned package is in an output of the parent feedstock
                    and (
                        fs_name
                        in gx.graph["outputs_lut"].get(p.get("package_name", ""), set())
                    )
                ]
                if not exports:
                    continue
                # get the most stringent pin spec from the recipe block
                max_pin = max(exports, key=len)
                if len(max_pin) > len(pin_spec):
                    pin_spec = max_pin

            # fall back to the pinning file or "x"
            if not pin_spec:
                pin_spec = (
                    pinnings["pin_run_as_build"]
                    .get(pinning_name, {})
                    .get("max_pin", "x")
                ) or "x"

            current_pins = list(
                map(lambda x: re.sub("[^0-9.]", "", x).rstrip("."), current_pins),
            )
            current_version = re.sub("[^0-9.]", "", current_version).rstrip(".")
            if current_pins == [""]:
                continue

            current_pin = str(max(map(VersionOrder, current_pins)))
            # If the current pin and the current version is the same nothing
            # to do even if the pin isn't accurate to the spec
            if current_pin != current_version and _outside_pin_range(
                pin_spec,
                current_pin,
                current_version,
            ):
                feedstocks_to_be_repinned.append(fs_name)
                print(
                    "    %s:\n"
                    "        curr version: %s\n"
                    "        curr pin: %s\n"
                    "        pin_spec: %s"
                    % (package_name, current_version, current_pin, pin_spec),
                    flush=True,
                )
                migrators.append(
                    MigrationYamlCreator(
                        pinning_name,
                        current_version,
                        current_pin,
                        pin_spec,
<<<<<<< HEAD
                        fs_name,
                        gx,
=======
                        k,
                        cfp_gx,
>>>>>>> 16cb1087
                    ),
                )
    print(" ", flush=True)


def initialize_migrators(
    github_username: str = "",
    github_password: str = "",
    github_token: Optional[str] = None,
    dry_run: bool = False,
) -> Tuple[MigratorSessionContext, list, MutableSequence[Migrator]]:
    temp = glob.glob("/tmp/*")
    gx = load_graph()
    smithy_version = eval_cmd("conda smithy --version").strip()
    pinning_version = json.loads(eval_cmd("conda list conda-forge-pinning --json"))[0][
        "version"
    ]

    migrators = []

    add_arch_migrate(migrators, gx)
    migration_factory(migrators, gx)
    add_replacement_migrator(
        migrators,
        gx,
        "matplotlib",
        "matplotlib-base",
        ("Unless you need `pyqt`, recipes should depend only on " "`matplotlib-base`."),
        alt_migrator=MatplotlibBase,
    )
    create_migration_yaml_creator(migrators=migrators, gx=gx)
    print("rebuild migration graph sizes:", flush=True)
    for m in migrators:
        print(
            f'    {getattr(m, "name", m)} graph size: '
            f'{len(getattr(m, "graph", []))}',
            flush=True,
        )
    print(" ", flush=True)

    mctx = MigratorSessionContext(
        circle_build_url=os.getenv("CIRCLE_BUILD_URL", ""),
        graph=gx,
        smithy_version=smithy_version,
        pinning_version=pinning_version,
        github_username=github_username,
        github_password=github_password,
        github_token=github_token,
        dry_run=dry_run,
    )

    print("building package import maps and version migrator", flush=True)
    python_nodes = {
        n for n, v in mctx.graph.nodes("payload") if "python" in v.get("req", "")
    }
    python_nodes.update(
        [
            k
            for node_name, node in mctx.graph.nodes("payload")
            for k in node.get("outputs_names", [])
            if node_name in python_nodes
        ],
    )
    imports_by_package, packages_by_import = create_package_import_maps(python_nodes)
    version_migrator = Version(
        python_nodes=python_nodes,
        imports_by_package=imports_by_package,
        packages_by_import=packages_by_import,
        pr_limit=PR_LIMIT * 2,
        piggy_back_migrations=[
            Jinja2VarsCleanup(),
            PipMigrator(),
            LicenseMigrator(),
            CondaForgeYAMLCleanup(),
            ExtraJinja2KeysCleanup(),
            Build2HostMigrator(),
            NoCondaInspectMigrator(),
        ],
    )

    migrators = [version_migrator] + migrators

    print(" ", flush=True)

    return mctx, temp, migrators


def _compute_time_per_migrator(mctx, migrators):
    # we weight each migrator by the number of available nodes to migrate
    num_nodes = []
    for migrator in tqdm.tqdm(migrators):
        mmctx = MigratorContext(session=mctx, migrator=migrator)
        migrator.bind_to_ctx(mmctx)

        if isinstance(migrator, Version):
            _num_nodes = 0
            for node_name in mmctx.effective_graph.nodes:
                with mmctx.effective_graph.nodes[node_name]["payload"] as attrs:
                    _attempts = attrs.get("new_version_attempts", {}).get(
                        attrs.get("new_version", ""),
                        0,
                    )
                    if _attempts == 0:
                        _num_nodes += 1
            if _num_nodes == 0:
                _num_nodes = 1  # will get the minimum time
            num_nodes.append(_num_nodes)
        else:
            num_nodes.append(len(mmctx.effective_graph.nodes))

    num_nodes_tot = sum(num_nodes)
    # do not divide by zero
    time_per_node = float(env.get("TIMEOUT", 600)) / max(num_nodes_tot, 1)

    # also enforce a minimum of 300 seconds if any nodes can be migrated
    time_per_migrator = []
    for i, migrator in enumerate(migrators):
        _time_per = num_nodes[i] * time_per_node

        if num_nodes[i] > 0 and _time_per < 300:
            _time_per = 300

        time_per_migrator.append(_time_per)

    # finally rescale to fit in the time we have
    tot_time_per_migrator = sum(time_per_migrator)
    if tot_time_per_migrator > 0:
        time_fac = float(env.get("TIMEOUT", 600)) / tot_time_per_migrator
    else:
        time_fac = 1.0
    for i in range(len(time_per_migrator)):
        time_per_migrator[i] = time_per_migrator[i] * time_fac

    # recompute the total here
    tot_time_per_migrator = sum(time_per_migrator)

    return num_nodes, time_per_migrator, tot_time_per_migrator


# @profiling
def main(args: "CLIArgs") -> None:

    # logging
    if args.debug:
        setup_logger(logging.getLogger("conda_forge_tick"), level="debug")
    else:
        setup_logger(logging.getLogger("conda_forge_tick"))

    github_username = env.get("USERNAME", "")
    github_password = env.get("PASSWORD", "")
    github_token = env.get("GITHUB_TOKEN")

    mctx, temp, migrators = initialize_migrators(
        github_username=github_username,
        github_password=github_password,
        dry_run=args.dry_run,
        github_token=github_token,
    )

    # compute the time per migrator
    print("computing time per migration", flush=True)
    (num_nodes, time_per_migrator, tot_time_per_migrator) = _compute_time_per_migrator(
        mctx,
        migrators,
    )
    for i, migrator in enumerate(migrators):
        if hasattr(migrator, "name"):
            extra_name = "-%s" % migrator.name
        else:
            extra_name = ""

        print(
            "    %s%s: %d - gets %f seconds (%f percent)"
            % (
                migrator.__class__.__name__,
                extra_name,
                num_nodes[i],
                time_per_migrator[i],
                time_per_migrator[i] / max(tot_time_per_migrator, 1) * 100,
            ),
            flush=True,
        )

    for mg_ind, migrator in enumerate(migrators):
        if hasattr(migrator, "name"):
            assert isinstance(migrator.name, str)
            migrator_name = migrator.name.lower().replace(" ", "")
        else:
            migrator_name = migrator.__class__.__name__.lower()

        mmctx = MigratorContext(session=mctx, migrator=migrator)
        migrator.bind_to_ctx(mmctx)

        good_prs = 0
        _mg_start = time.time()
        effective_graph = mmctx.effective_graph
        time_per = time_per_migrator[mg_ind]

        if hasattr(migrator, "name"):
            extra_name = "-%s" % migrator.name
        else:
            extra_name = ""

        print(
            "\n========================================"
            "========================================"
            "\n"
            "========================================"
            "========================================",
            flush=True,
        )
        print(
            "Running migrations for %s%s: %d\n"
            % (
                migrator.__class__.__name__,
                extra_name,
                len(effective_graph.nodes),
            ),
            flush=True,
        )

        possible_nodes = list(migrator.order(effective_graph, mctx.graph))

        # version debugging info
        if isinstance(migrator, Version):
            LOGGER.info("possible version migrations:")
            for node_name in possible_nodes:
                with effective_graph.nodes[node_name]["payload"] as attrs:
                    LOGGER.info(
                        "    node|curr|new|attempts: %s|%s|%s|%d",
                        node_name,
                        attrs.get("version"),
                        attrs.get("new_version"),
                        (
                            attrs.get("new_version_attempts", {}).get(
                                attrs.get("new_version", ""),
                                0,
                            )
                        ),
                    )

        for node_name in possible_nodes:
            with mctx.graph.nodes[node_name]["payload"] as attrs:
                base_branches = migrator.get_possible_feedstock_branches(attrs)
                orig_branch = attrs.get("branch", "master")

                # Don't let CI timeout, break ahead of the timeout so we make certain
                # to write to the repo
                # TODO: convert these env vars
                _now = time.time()
                if (
                    (
                        _now - int(env.get("START_TIME", time.time()))
                        > int(env.get("TIMEOUT", 600))
                    )
                    or good_prs >= migrator.pr_limit
                    or (_now - _mg_start) > time_per
                ):
                    break

                fctx = FeedstockContext(
                    package_name=node_name,
                    feedstock_name=attrs["feedstock_name"],
                    attrs=attrs,
                )

                try:
                    for base_branch in base_branches:
                        attrs["branch"] = base_branch
                        if migrator.filter(attrs):
                            continue

                        print("\n", flush=True, end="")
                        LOGGER.info(
                            "%s%s IS MIGRATING %s:%s",
                            migrator.__class__.__name__.upper(),
                            extra_name,
                            fctx.package_name,
                            base_branch,
                        )
                        try:
                            # Don't bother running if we are at zero
                            if mctx.gh_api_requests_left == 0:
                                break
                            migrator_uid, pr_json = run(
                                feedstock_ctx=fctx,
                                migrator=migrator,
                                rerender=migrator.rerender,
                                protocol="https",
                                hash_type=attrs.get("hash_type", "sha256"),
                                base_branch=base_branch,
                            )
                            # if migration successful
                            if migrator_uid:
                                d = frozen_to_json_friendly(migrator_uid)
                                # if we have the PR already do nothing
                                if d["data"] in [
                                    existing_pr["data"]
                                    for existing_pr in attrs.get("PRed", [])
                                ]:
                                    pass
                                else:
                                    if not pr_json:
                                        pr_json = {
                                            "state": "closed",
                                            "head": {"ref": "<this_is_not_a_branch>"},
                                        }
                                    d["PR"] = pr_json
                                    attrs.setdefault("PRed", []).append(d)
                                attrs.update(
                                    {
                                        "smithy_version": mctx.smithy_version,
                                        "pinning_version": mctx.pinning_version,
                                    },
                                )

                        except github3.GitHubError as e:
                            if e.msg == "Repository was archived so is read-only.":
                                attrs["archived"] = True
                            else:
                                LOGGER.critical(
                                    "GITHUB ERROR ON FEEDSTOCK: %s",
                                    fctx.feedstock_name,
                                )
                                if is_github_api_limit_reached(e, mctx.gh):
                                    break
                        except URLError as e:
                            LOGGER.exception("URLError ERROR")
                            attrs["bad"] = {
                                "exception": str(e),
                                "traceback": str(traceback.format_exc()).split("\n"),
                                "code": getattr(e, "code"),
                                "url": getattr(e, "url"),
                            }

                            pre_key = "pre_pr_migrator_status"
                            if pre_key not in attrs:
                                attrs[pre_key] = {}
                            attrs[pre_key][migrator_name] = sanitize_string(
                                "bot error: %s: %s"
                                % (
                                    base_branch,
                                    str(traceback.format_exc()),
                                ),
                            )
                        except Exception as e:
                            LOGGER.exception("NON GITHUB ERROR")
                            attrs["bad"] = {
                                "exception": str(e),
                                "traceback": str(traceback.format_exc()).split("\n"),
                            }

                            pre_key = "pre_pr_migrator_status"
                            if pre_key not in attrs:
                                attrs[pre_key] = {}
                            attrs[pre_key][migrator_name] = sanitize_string(
                                "bot error: %s: %s"
                                % (
                                    base_branch,
                                    str(traceback.format_exc()),
                                ),
                            )
                        else:
                            if migrator_uid:
                                # On successful PR add to our counter
                                good_prs += 1
                finally:
                    # reset branch
                    attrs["branch"] = orig_branch

                    # Write graph partially through
                    if not args.dry_run:
                        dump_graph(mctx.graph)

                    eval_cmd(f"rm -rf {mctx.rever_dir}/*")
                    LOGGER.info(os.getcwd())
                    for f in glob.glob("/tmp/*"):
                        if f not in temp:
                            try:
                                eval_cmd(f"rm -rf {f}")
                            except Exception:
                                pass

                if mctx.gh_api_requests_left == 0:
                    break

        print("\n", flush=True)

    LOGGER.info("API Calls Remaining: %d", mctx.gh_api_requests_left)
    LOGGER.info("Done")


if __name__ == "__main__":
    pass  # main()<|MERGE_RESOLUTION|>--- conflicted
+++ resolved
@@ -745,13 +745,8 @@
                         current_version,
                         current_pin,
                         pin_spec,
-<<<<<<< HEAD
                         fs_name,
-                        gx,
-=======
-                        k,
                         cfp_gx,
->>>>>>> 16cb1087
                     ),
                 )
     print(" ", flush=True)
