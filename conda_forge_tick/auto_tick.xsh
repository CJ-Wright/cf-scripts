import copy
import json
import os
import time
import traceback
import logging

import datetime
from pprint import pprint
from urllib.error import URLError

from doctr.travis import run_command_hiding_token as doctr_run
import github3
import networkx as nx
import ruamel.yaml as yaml
from xonsh.lib.os import indir
from uuid import uuid4

from .git_utils import (get_repo, push_repo, is_github_api_limit_reached, ensure_label_exists, label_pr)
from .path_lengths import cyclic_topological_sort
from .utils import (setup_logger, pluck, get_requirements, load_graph, dump_graph, LazyJson)

logger = logging.getLogger("conda_forge_tick.auto_tick")

# TODO: move this back to the bot file as soon as the source issue is sorted
# https://travis-ci.org/regro/00-find-feedstocks/jobs/388387895#L1870
from .migrators import *
$MIGRATORS = [
   Version(pr_limit=10),
   # Noarch(pr_limit=10),
   # Pinning(pr_limit=1, removals={'perl'}),
   # Compiler(pr_limit=7),
]

BOT_RERUN_LABEL = {
    'name': 'bot-rerun',
    'color': '#191970',
    'description': 'Apply this label if you want the bot to retry issueing a particular pull-request'
}


def run(attrs, migrator, feedstock=None, protocol='ssh',
        pull_request=True, rerender=True, fork=True, gh=None,
        **kwargs):
    """For a given feedstock and migration run the migration

    Parameters
    ----------
    attrs: dict
        The node attributes
    migrator: Migrator instance
        The migrator to run on the feedstock
    feedstock : str, optional
        The feedstock to clone if None use $FEEDSTOCK
    protocol : str, optional
        The git protocol to use, defaults to ``ssh``
    pull_request : bool, optional
        If true issue pull request, defaults to true
    fork : bool
        If true create a fork, defaults to true
    gh : github3.GitHub instance, optional
        Object for communicating with GitHub, if None build from $USERNAME
        and $PASSWORD, defaults to None
    kwargs: dict
        The key word arguments to pass to the migrator

    Returns
    -------
    migrate_return: namedtuple
        The migration return dict used for tracking finished migrations
    pr_json: str
        The PR json object for recreating the PR as needed

    """
    # get the repo
    migrator.attrs = attrs
    feedstock_dir, repo = get_repo(attrs,
                                   branch=migrator.remote_branch(),
                                   feedstock=feedstock,
                                   protocol=protocol,
                                   pull_request=pull_request,
                                   fork=fork,
                                   gh=gh)

    recipe_dir = os.path.join(feedstock_dir, 'recipe')
    # if postscript/activate no noarch
    script_names = ['pre-unlink', 'post-link', 'pre-link', 'activate']
    exts = ['.bat', '.sh']
    no_noarch_files = [
        '{}.{}'.format(script_name, ext)
        for script_name in script_names for ext in exts
        ]
    if isinstance(migrator, Noarch) and any(
            x in os.listdir(recipe_dir) for x in no_noarch_files):
        rm -rf @(feedstock_dir)
        return False, False
    # migrate the `meta.yaml`
    head_ref = $(git rev-parse HEAD).strip()
    migrate_return = migrator.migrate(recipe_dir, attrs, **kwargs)
    if not migrate_return:
        logger.critical("Failed to migrate %s, %s", $PROJECT, attrs.get('bad'))
        rm -rf @(feedstock_dir)
        return False, False

    # rerender, maybe
    with indir(feedstock_dir), ${...}.swap(RAISE_SUBPROC_ERROR=False):
        git commit -am @(migrator.commit_message())
        if rerender:
            logger.info('Rerendering the feedstock')
            conda smithy rerender -c auto

    # If we tried to run the MigrationYaml and rerender did nothing (we only
    # bumped the build number and dropped a yaml file in migrations) bail
    # for instance platform specific migrations
    diffed_files = [_ for _ in $(git diff --name-only @(head_ref)...HEAD).split() if not (_.startswith('recipe') or _.startswith('migrators') or _.startswith('README'))]

    if isinstance(migrator, MigrationYaml) and not diffed_files:
        # spoof this so it looks like the package is done
        pr_json = {'state': 'closed', 'merged_at': 'never issued', 'id': str(uuid4())}
        ljpr = LazyJson(os.path.join($PRJSON_DIR, str(pr_json['id']) + '.json'))
        ljpr.update(**pr_json)
    else:
        # push up
        try:
            pr_json = push_repo(feedstock_dir,
                                migrator.pr_body(),
                                repo,
                                migrator.pr_title(),
                                migrator.pr_head(),
                                migrator.remote_branch())

        # This shouldn't happen too often any more since we won't double PR
        except github3.GitHubError as e:
            if e.msg != 'Validation Failed':
                raise
            else:
                # If we just push to the existing PR then do nothing to the json
                pr_json = False

    # If we've gotten this far then the node is good
    attrs['bad'] = False
    logger.info('Removing feedstock dir')
    rm -rf @(feedstock_dir)
    return migrate_return, pr_json


def _requirement_names(reqlist):
    """Parse requirement names from a list ignoring `None`
    """
    return [r.split()[0] for r in reqlist if r is not None]


def _host_run_test_dependencies(meta_yaml):
    """Parse the host/run/test dependencies of a recipe

    This function parses top-level and `outputs` requirements sections.

    The complicated logic here is mainly to support not including a
    `host` section, and using `build` instead.
    """
    rq = set()
    for block in [meta_yaml] + meta_yaml.get("outputs", []) or []:
        req = block.get("requirements", {}) or {}
        # output requirements given as list (e.g. openmotif)
        if isinstance(req, list):
            rq.update(_requirement_names(req))
            continue

        # if there is a host and it has things; use those
        if req.get('host'):
            rq.update(_requirement_names(req.get('host')))
        # there is no host; look at build
        elif req.get("host", "no host") not in [None, []]:
            rq.update(_requirement_names(req.get('build', []) or []))
        rq.update(_requirement_names(req.get('run', []) or []))

    # add testing dependencies
    for key in ('requirements', 'requires'):
        rq.update(_requirement_names(
            meta_yaml.get('test', {}).get(key, []) or []
        ))

    return rq


def add_rebuild(migrators, gx):
    """Adds rebuild migrators.

    Parameters
    ----------
    migrators : list of Migrator
        The list of migrators to run.

    """

    total_graph = copy.deepcopy(gx)
    for node, node_attrs in gx.node.items():
        attrs = node_attrs['payload']
        meta_yaml = attrs.get("meta_yaml", {}) or {}
        bh = get_requirements(meta_yaml, run=False)

        py_c = ('python' in bh and
                meta_yaml.get('build', {}).get('noarch') != 'python')
        com_c = (any([req.endswith('_compiler_stub') for req in bh]) or
                 any([a in bh for a in Compiler.compilers]))
        r_c = 'r-base' in bh
        ob_c = 'openblas' in bh

        rq = _host_run_test_dependencies(meta_yaml)

        for e in list(total_graph.in_edges(node)):
            if e[0] not in rq:
                total_graph.remove_edge(*e)
        if not any([py_c, com_c, r_c, ob_c]):
            pluck(total_graph, node)

    # post plucking we can have several strange cases, lets remove all selfloops
    total_graph.remove_edges_from(total_graph.selfloop_edges())

    top_level = set(node for node in total_graph if not list(
        total_graph.predecessors(node)))
    cycles = list(nx.simple_cycles(total_graph))
    # print('cycles are here:', cycles)

    migrators.append(
        Rebuild(graph=total_graph,
                pr_limit=5,
                name='Python 3.7, GCC 7, R 3.5.1, openBLAS 0.3.2',
                        top_level=top_level,
                        cycles=cycles))


def add_rebuild_openssl(migrators, gx):
    """Adds rebuild openssl migrators.

    Parameters
    ----------
    migrators : list of Migrator
        The list of migrators to run.

    """

    total_graph = copy.deepcopy(gx)

    for node, node_attrs in gx.node.items():
        attrs = node_attrs['payload']
        meta_yaml = attrs.get("meta_yaml", {}) or {}
        bh = get_requirements(meta_yaml)
        openssl_c = 'openssl' in bh

        rq = _host_run_test_dependencies(meta_yaml)

        for e in list(total_graph.in_edges(node)):
            if e[0] not in rq:
                total_graph.remove_edge(*e)
        if not any([openssl_c]):
            pluck(total_graph, node)

    # post plucking we can have several strange cases, lets remove all selfloops
    total_graph.remove_edges_from(total_graph.selfloop_edges())

    top_level = {node for node in gx.successors("openssl") if
                 (node in total_graph) and
                 len(list(total_graph.predecessors(node))) == 0}
    cycles = list(nx.simple_cycles(total_graph))
    # print('cycles are here:', cycles)

    migrators.append(
        Rebuild(graph=total_graph,
                pr_limit=5,
                name='OpenSSL',
                top_level=top_level,
                cycles=cycles, obj_version=3))


def add_rebuild_libprotobuf(migrators, gx):
    """Adds rebuild libprotobuf migrators.

    Parameters
    ----------
    migrators : list of Migrator
        The list of migrators to run.

    """

    total_graph = copy.deepcopy(gx)

    for node, node_attrs in gx.node.items():
        attrs = node_attrs['payload']
        meta_yaml = attrs.get("meta_yaml", {}) or {}
        bh = get_requirements(meta_yaml)
        protobuf_c = 'libprotobuf' in bh

        rq = _host_run_test_dependencies(meta_yaml)

        for e in list(total_graph.in_edges(node)):
            if e[0] not in rq:
                total_graph.remove_edge(*e)
        if not any([protobuf_c]):
            pluck(total_graph, node)

    # post plucking we can have several strange cases, lets remove all selfloops
    total_graph.remove_edges_from(total_graph.selfloop_edges())

    top_level = {node for node in gx.successors("libprotobuf") if
                 (node in total_graph) and
                 len(list(total_graph.predecessors(node))) == 0}
    cycles = list(nx.simple_cycles(total_graph))
    # print('cycles are here:', cycles)

    migrators.append(
        Rebuild(graph=total_graph,
                pr_limit=5,
                name='libprotobuf-3.7',
                top_level=top_level,
                cycles=cycles, obj_version=3))


def add_rebuild_successors(migrators, gx, package_name, pin_version, pr_limit=5, obj_version=0, rebuild_class=Rebuild):
    """Adds rebuild migrator.

    Parameters
    ----------
    migrators : list of Migrator
        The list of migrators to run.
    gx : networkx.DiGraph
        The feedstock graph
    package_name : str
        The package who's pin was moved
    pin_version : str
        The new pin value
    pr_limit : int, optional
        The number of PRs per hour, defaults to 5
    obj_version : int, optional
        The version of the migrator object (useful if there was an error)
        defaults to 0
    """

    total_graph = copy.deepcopy(gx)

    for node, node_attrs in gx.node.items():
        attrs = node_attrs['payload']
        meta_yaml = attrs.get("meta_yaml", {}) or {}
        bh = get_requirements(meta_yaml)
        criteria = package_name in bh

        rq = _host_run_test_dependencies(meta_yaml)

        for e in list(total_graph.in_edges(node)):
            if e[0] not in rq:
                total_graph.remove_edge(*e)
        if not any([criteria]):
            pluck(total_graph, node)

    # post plucking we can have several strange cases, lets remove all selfloops
    total_graph.remove_edges_from(total_graph.selfloop_edges())

    top_level = {node for node in gx.successors(package_name) if
                 (node in total_graph) and
                 len(list(total_graph.predecessors(node))) == 0}
    cycles = list(nx.simple_cycles(total_graph))
    # print('cycles are here:', cycles)

    migrators.append(
        rebuild_class(graph=total_graph,
                pr_limit=pr_limit,
                name=f'{package_name}-{pin_version}',
                top_level=top_level,
                cycles=cycles, obj_version=obj_version))


def add_rebuild_blas(migrators, gx):
    """Adds rebuild blas 2.0 migrators.

    Parameters
    ----------
    migrators : list of Migrator
        The list of migrators to run.

    """
    total_graph = copy.deepcopy(gx)

    for node, node_attrs in gx.node.items():
        attrs = node_attrs['payload']
        meta_yaml = attrs.get("meta_yaml", {}) or {}
        bh = get_requirements(meta_yaml)
        pkgs = set(["openblas", "openblas-devel", "mkl", "mkl-devel", "blas", "lapack", "clapack"])
        blas_c = len(pkgs.intersection(bh)) > 0

        rq = _host_run_test_dependencies(meta_yaml)

        for e in list(total_graph.in_edges(node)):
            if e[0] not in rq:
                total_graph.remove_edge(*e)
        if not any([blas_c]):
            pluck(total_graph, node)

    # post plucking we can have several strange cases, lets remove all selfloops
    total_graph.remove_edges_from(total_graph.selfloop_edges())

    top_level = set(node for node in total_graph if not list(
        total_graph.predecessors(node)))
    cycles = list(nx.simple_cycles(total_graph))

    migrators.append(
        BlasRebuild(graph=total_graph,
                pr_limit=5,
                name='blas-2.0',
                top_level=top_level,
                cycles=cycles, obj_version=0))


def add_arch_migrate(migrators, gx):
    """Adds rebuild migrators.

    Parameters
    ----------
    migrators : list of Migrator
        The list of migrators to run.

    """
    total_graph = copy.deepcopy(gx)

    for node, node_attrs in gx.node.items():
        attrs = node_attrs['payload']
        meta_yaml = attrs.get("meta_yaml", {}) or {}
        # no need to consider noarch packages for this rebuild
        noarch = meta_yaml.get('build', {}).get('noarch')
        if noarch:
            pluck(total_graph, node)
        # since we aren't building the compilers themselves, remove
        if node.endswith('_compiler_stub'):
            pluck(total_graph, node)

    # post plucking we can have several strange cases, lets remove all selfloops
    total_graph.remove_edges_from(total_graph.selfloop_edges())

    top_level = {node for node in total_graph if not set(total_graph.predecessors(node))}
    cycles = list(nx.simple_cycles(total_graph))
    # print('cycles are here:', cycles)

    migrators.append(
        ArchRebuild(graph=total_graph,
                pr_limit=5,
                name='aarch64 and ppc64le addition',
                        top_level=top_level,
                        cycles=cycles))


def add_rebuild_migration_yaml(migrators, gx, package_names, yaml_contents,
                               migration_name,
                               pr_limit=5, obj_version=0):
    """Adds rebuild migrator.

    Parameters
    ----------
    migrators : list of Migrator
        The list of migrators to run.
    gx : networkx.DiGraph
        The feedstock graph
    package_names : list of str
        The package who's pin was moved
    pr_limit : int, optional
        The number of PRs per hour, defaults to 5
    obj_version : int, optional
        The version of the migrator object (useful if there was an error)
        defaults to 0
    """

    total_graph = copy.deepcopy(gx)

    for node, node_attrs in gx.node.items():
        attrs = node_attrs['payload']
        meta_yaml = attrs.get("meta_yaml", {}) or {}
        bh = get_requirements(meta_yaml)
        criteria = any(package_name in bh for package_name in package_names)

        rq = _host_run_test_dependencies(meta_yaml)

        for e in list(total_graph.in_edges(node)):
            if e[0] not in rq:
                total_graph.remove_edge(*e)
        if not any([criteria]):
            pluck(total_graph, node)

    # post plucking we can have several strange cases, lets remove all selfloops
    total_graph.remove_edges_from(total_graph.selfloop_edges())

    top_level = {node for node in set(gx.successors(package_name) for package_name in package_names) if
                 (node in total_graph) and
                 len(list(total_graph.predecessors(node))) == 0}
    cycles = list(nx.simple_cycles(total_graph))

    migrators.append(
        MigrationYaml(yaml_contents=yaml_contents,
                      graph=total_graph,
                      pr_limit=pr_limit,
                      name=migration_name,
                      top_level=top_level,
                      cycles=cycles, obj_version=obj_version))


def migration_factory(migrators, gx, pr_limit=5):
    with indir('../conda-forge-pinning-feedstock/recipe/migrations'):
        for yaml_file in g`*.y*ml`:
            with open(yaml_file) as f:
                yaml_contents = f.read()
            loaded_yaml = yaml.safe_load(yaml_contents)
            package_names = set(loaded_yaml) & set(gx.nodes)
            add_rebuild_migration_yaml(migrators, gx, package_names, yaml_contents,
                                       migration_name=os.path.splitext(yaml_file)[0],
                                       pr_limit=pr_limit,
                                       obj_version=0)

def initialize_migrators(do_rebuild=False):
    setup_logger(logger)
    temp = g`/tmp/*`
    gx = load_graph()
    $GRAPH = gx
    $REVER_DIR = './feedstocks/'
    $REVER_QUIET = True
    $PRJSON_DIR = 'pr_json'

    smithy_version = ![conda smithy --version].output.strip()
    pinning_version = json.loads(![conda list conda-forge-pinning --json].output.strip())[0]['version']

    add_arch_migrate($MIGRATORS, gx)
    add_rebuild_successors($MIGRATORS, gx, 'qt', '5.12', pr_limit=5)
<<<<<<< HEAD
    migration_factory($MIGRATORS, gx)
=======
    add_rebuild_successors($MIGRATORS, gx, 'mpich', '3.3')
    add_rebuild_successors($MIGRATORS, gx, 'scotch', '6.0.8')
    add_rebuild_successors($MIGRATORS, gx, 'ptscotch', '6.0.8')
>>>>>>> d0fbfd7f

    return gx, smithy_version, pinning_version, temp, $MIGRATORS


def get_effective_graph(migrator: Migrator, gx):
    gx2 = copy.deepcopy(getattr(migrator, 'graph', gx))

    # Prune graph to only things that need builds right now
    for node, node_attrs in gx.node.items():
        attrs = node_attrs['payload']
        if node in gx2 and migrator.filter(attrs):
            gx2.remove_node(node)

    return gx2


def migrator_status(migrator: Migrator, gx):
    """Gets the migrator progress for a given migrator

    Returns
    -------
    out : dict
        Dictionary of statuses with the feedstocks in them
    order :
        Build order for this migrator
    """
    out = {
        'done': set(),
        'in-pr': set(),
        'awaiting-pr': set(),
        'awaiting-parents': set(),
        'bot-error': set(),
    }

    gx2 = copy.deepcopy(getattr(migrator, 'graph', gx))

    top_level = set(node for node in gx2 if not list(gx2.predecessors(node)))
    build_sequence = list(cyclic_topological_sort(gx2, top_level))

    feedstock_metadata = dict()

    for node, node_attrs in gx2.node.items():
        attrs = node_attrs['payload']
        # remove archived from status
        if attrs.get('archived', False):
            continue
        node_metadata = {}
        feedstock_metadata[node] = node_metadata
        nuid = migrator.migrator_uid(attrs)
        for pr_json in attrs.get('PRed', []):
            if pr_json and pr_json['data'] == frozen_to_json_friendly(nuid)['data']:
                break
        else:
            pr_json = None

        # No PR was ever issued but the migration was performed.
        # This is only the case when the migration was done manually before the bot could issue any PR.
        manually_done = pr_json is None and frozen_to_json_friendly(nuid)['data'] in (z['data'] for z in attrs.get('PRed', []))

        buildable = not migrator.filter(attrs)

        if manually_done:
            out['done'].add(node)
        elif pr_json is None:
            if buildable:
                out['awaiting-pr'].add(node)
            else:
                out['awaiting-parents'].add(node)
        elif 'PR' not in pr_json:
            out['bot-error'].add(node)
        elif pr_json['PR']['state'] == 'closed':
            out['done'].add(node)
        else:
            out['in-pr'].add(node)
        # additional metadata for reporting
        node_metadata['num_descendants'] = len(nx.descendants(gx2, node))
        node_metadata['immediate_children'] = list(sorted(gx2.successors(node)))
        if pr_json and 'PR' in pr_json:
            # I needed to fake some PRs they don't have html_urls though
            node_metadata['pr_url'] = pr_json['PR'].get('html_url', '')

    for k in out.keys():
        out[k] = list(sorted(out[k], key=lambda x: build_sequence.index(x) if x in build_sequence else -1))

    out['_feedstock_status'] = feedstock_metadata

    return out, build_sequence


def main(args=None):
    gh = github3.login($USERNAME, $PASSWORD)
    gx, smithy_version, pinning_version, temp, $MIGRATORS = initialize_migrators(False)

    for migrator in $MIGRATORS:
        good_prs = 0
        effective_graph = get_effective_graph(migrator, gx)

        $SUBGRAPH = effective_graph
        logger.info('Total migrations for %s: %d', migrator.__class__.__name__,
                    len(effective_graph.node))

        top_level = set(node for node in effective_graph if not list(effective_graph.predecessors(node)))
        # print(list(migrator.order(effective_graph, gx)))
        for node_name in migrator.order(effective_graph, gx):
            with gx.nodes[node_name]['payload'] as attrs:
                # Don't let travis timeout, break ahead of the timeout so we make certain
                # to write to the repo
                if time.time() - int($START_TIME) > int($TIMEOUT) or good_prs >= migrator.pr_limit:
                    break
                $PROJECT = attrs['feedstock_name']
                $NODE = node_name
                logger.info('%s IS MIGRATING %s', migrator.__class__.__name__.upper(),
                            $PROJECT)
                try:
                    # Don't bother running if we are at zero
                    if gh.rate_limit()['resources']['core']['remaining'] == 0:
                        break
                    rerender = (attrs.get('smithy_version') != smithy_version or
                                attrs.get('pinning_version') != pinning_version or
                                migrator.rerender)
                    migrator_uid, pr_json = run(attrs=attrs, migrator=migrator, gh=gh,
                                                rerender=rerender, protocol='https',
                                                hash_type=attrs.get('hash_type', 'sha256'))
                    # if migration successful
                    if migrator_uid:
                        d = frozen_to_json_friendly(migrator_uid)
                        # if we have the PR already do nothing
                        if d['data'] in [existing_pr['data'] for existing_pr in attrs.get('PRed', [])]:
                            pass
                        else:
                            if not pr_json:
                                pr_json = {
                                'state': 'closed',
                                'head': {'ref': '<this_is_not_a_branch>'}
                            }
                            d.update(PR=pr_json)
                            attrs.setdefault('PRed', []).append(d)
                        attrs.update(
                            {'smithy_version': smithy_version,
                             'pinning_version': pinning_version})

                except github3.GitHubError as e:
                    if e.msg == 'Repository was archived so is read-only.':
                        attrs['archived'] = True
                    else:
                        logger.critical('GITHUB ERROR ON FEEDSTOCK: %s', $PROJECT)
                        if is_github_api_limit_reached(e, gh):
                            break
                except URLError as e:
                    logger.exception('URLError ERROR')
                    attrs['bad'] = {
                        'exception': str(e),
                        'traceback': str(traceback.format_exc()).split('\n'),
                        'code': getattr(e, 'code'),
                        'url': getattr(e, 'url'),
                    }
                except Exception as e:
                    logger.exception('NON GITHUB ERROR')
                    attrs['bad'] = {
                        'exception': str(e),
                        'traceback': str(traceback.format_exc()).split('\n')
                    }
                else:
                    if migrator_uid:
                        # On successful PR add to our counter
                        good_prs += 1
                finally:
                    # Write graph partially through
                    dump_graph(gx)
                    rm -rf $REVER_DIR + '/*'
                    logger.info(![pwd])
                    for f in g`/tmp/*`:
                        if f not in temp:
                            rm -rf @(f)

    logger.info('API Calls Remaining: %d', gh.rate_limit()['resources']['core']['remaining'])
    logger.info('Done')


if __name__ == "__main__":
    main()<|MERGE_RESOLUTION|>--- conflicted
+++ resolved
@@ -526,13 +526,10 @@
 
     add_arch_migrate($MIGRATORS, gx)
     add_rebuild_successors($MIGRATORS, gx, 'qt', '5.12', pr_limit=5)
-<<<<<<< HEAD
-    migration_factory($MIGRATORS, gx)
-=======
     add_rebuild_successors($MIGRATORS, gx, 'mpich', '3.3')
     add_rebuild_successors($MIGRATORS, gx, 'scotch', '6.0.8')
     add_rebuild_successors($MIGRATORS, gx, 'ptscotch', '6.0.8')
->>>>>>> d0fbfd7f
+    migration_factory($MIGRATORS, gx)
 
     return gx, smithy_version, pinning_version, temp, $MIGRATORS
 
